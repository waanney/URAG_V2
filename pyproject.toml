[build-system]
requires = ["setuptools>=69", "wheel"]
build-backend = "setuptools.build_meta"

[project]
name = "URAG_V2"
version = "0.1.0"
description = "Use PydanticAI"
readme = "README.md"
requires-python = ">=3.12"

dependencies = [
<<<<<<< HEAD
  "nltk>=3.9.1",
  "pydantic-ai-slim[google]",
=======
  "pydantic-ai-slim[google,mistral]",
  "dotenv>=0.9.9",
  "google>=3.0.0",
  "google-generativeai>=0.8.5",
  "python-dotenv>=1.1.1",
>>>>>>> 6f402c24
  "pymilvus>=2.6.2",
  "pytest>=8.4.2",
  "sentence-transformers>=5.1.0",
]

[project.optional-dependencies]
parse = [
  "beautifulsoup4>=4.12.3",
  "pdfminer.six>=20221105",
  "PyMuPDF>=1.24.9",
  "ftfy>=6.2.0",
  "rapidfuzz>=3.9.6",
]

llm = [
  "openai>=1.40.0",
  "anthropic>=0.34.0",
]

dev = [
  "ruff>=0.5.7",
  "black>=24.8.0",
  "mypy>=1.11.1",
  "pytest>=8.3.2",
  "pytest-cov>=5.0.0",
  "types-PyYAML>=6.0.12.20240808",
]

[tool.setuptools]
package-dir = {"" = "src"}

[tool.setuptools.packages.find]
where = ["src", "data", "config", "examples", "notebooks" ]
include = ["*"]  


[tool.setuptools.package-data]
"*" = ["**/*.yaml", "**/*.yml", "**/*.txt", "**/*.json"]

# Ruff (lint) + Black (format) gợi ý
[tool.ruff]
line-length = 100
target-version = "py310"
select = ["E", "F", "I", "UP"]
extend-exclude = ["data/", "notebooks/"]

[tool.black]
line-length = 100
target-version = ["py310"]

[tool.pytest.ini_options]
addopts = "-q"
testpaths = ["tests"]

[tool.pyright]
include = ["src", "examples", "tests"]
extraPaths = ["src", "src/URag_F"]
venv = ".venv"
venvPath = "."<|MERGE_RESOLUTION|>--- conflicted
+++ resolved
@@ -10,16 +10,12 @@
 requires-python = ">=3.12"
 
 dependencies = [
-<<<<<<< HEAD
   "nltk>=3.9.1",
-  "pydantic-ai-slim[google]",
-=======
   "pydantic-ai-slim[google,mistral]",
   "dotenv>=0.9.9",
   "google>=3.0.0",
   "google-generativeai>=0.8.5",
   "python-dotenv>=1.1.1",
->>>>>>> 6f402c24
   "pymilvus>=2.6.2",
   "pytest>=8.4.2",
   "sentence-transformers>=5.1.0",
