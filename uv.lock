version = 1
revision = 3
requires-python = ">=3.12"
resolution-markers = [
    "python_full_version >= '3.13'",
    "python_full_version < '3.13'",
]

[[package]]
name = "annotated-types"
version = "0.7.0"
source = { registry = "https://pypi.org/simple" }
sdist = { url = "https://files.pythonhosted.org/packages/ee/67/531ea369ba64dcff5ec9c3402f9f51bf748cec26dde048a2f973a4eea7f5/annotated_types-0.7.0.tar.gz", hash = "sha256:aff07c09a53a08bc8cfccb9c85b05f1aa9a2a6f23728d790723543408344ce89", size = 16081, upload-time = "2024-05-20T21:33:25.928Z" }
wheels = [
    { url = "https://files.pythonhosted.org/packages/78/b6/6307fbef88d9b5ee7421e68d78a9f162e0da4900bc5f5793f6d3d0e34fb8/annotated_types-0.7.0-py3-none-any.whl", hash = "sha256:1f02e8b43a8fbbc3f3e0d4f0f4bfc8131bcb4eebe8849b8e5c773f3a1c582a53", size = 13643, upload-time = "2024-05-20T21:33:24.1Z" },
]

[[package]]
name = "anthropic"
version = "0.68.0"
source = { registry = "https://pypi.org/simple" }
dependencies = [
    { name = "anyio" },
    { name = "distro" },
    { name = "docstring-parser" },
    { name = "httpx" },
    { name = "jiter" },
    { name = "pydantic" },
    { name = "sniffio" },
    { name = "typing-extensions" },
]
sdist = { url = "https://files.pythonhosted.org/packages/64/46/da44bf087ddaf3f7dbe4808c00c7cde466fe68c4fc9fbebdfc231f4ea205/anthropic-0.68.0.tar.gz", hash = "sha256:507e9b5f627d1b249128ff15b21855e718fa4ed8dabc787d0e68860a4b32a7a8", size = 471584, upload-time = "2025-09-17T15:20:19.509Z" }
wheels = [
    { url = "https://files.pythonhosted.org/packages/60/32/2d7553184b05bdbec61dd600014a55b9028408aee6128b25cb6f20e3002c/anthropic-0.68.0-py3-none-any.whl", hash = "sha256:ac579ea5eca22a7165b1042e6af57c4bf556e51afae3ca80e24768d4756b78c0", size = 325199, upload-time = "2025-09-17T15:20:17.452Z" },
]

[[package]]
name = "anyio"
version = "4.10.0"
source = { registry = "https://pypi.org/simple" }
dependencies = [
    { name = "idna" },
    { name = "sniffio" },
    { name = "typing-extensions", marker = "python_full_version < '3.13'" },
]
sdist = { url = "https://files.pythonhosted.org/packages/f1/b4/636b3b65173d3ce9a38ef5f0522789614e590dab6a8d505340a4efe4c567/anyio-4.10.0.tar.gz", hash = "sha256:3f3fae35c96039744587aa5b8371e7e8e603c0702999535961dd336026973ba6", size = 213252, upload-time = "2025-08-04T08:54:26.451Z" }
wheels = [
    { url = "https://files.pythonhosted.org/packages/6f/12/e5e0282d673bb9746bacfb6e2dba8719989d3660cdb2ea79aee9a9651afb/anyio-4.10.0-py3-none-any.whl", hash = "sha256:60e474ac86736bbfd6f210f7a61218939c318f43f9972497381f1c5e930ed3d1", size = 107213, upload-time = "2025-08-04T08:54:24.882Z" },
]

[[package]]
name = "beautifulsoup4"
version = "4.13.5"
source = { registry = "https://pypi.org/simple" }
dependencies = [
    { name = "soupsieve" },
    { name = "typing-extensions" },
]
sdist = { url = "https://files.pythonhosted.org/packages/85/2e/3e5079847e653b1f6dc647aa24549d68c6addb4c595cc0d902d1b19308ad/beautifulsoup4-4.13.5.tar.gz", hash = "sha256:5e70131382930e7c3de33450a2f54a63d5e4b19386eab43a5b34d594268f3695", size = 622954, upload-time = "2025-08-24T14:06:13.168Z" }
wheels = [
    { url = "https://files.pythonhosted.org/packages/04/eb/f4151e0c7377a6e08a38108609ba5cede57986802757848688aeedd1b9e8/beautifulsoup4-4.13.5-py3-none-any.whl", hash = "sha256:642085eaa22233aceadff9c69651bc51e8bf3f874fb6d7104ece2beb24b47c4a", size = 105113, upload-time = "2025-08-24T14:06:14.884Z" },
]

[[package]]
name = "black"
version = "25.9.0"
source = { registry = "https://pypi.org/simple" }
dependencies = [
    { name = "click" },
    { name = "mypy-extensions" },
    { name = "packaging" },
    { name = "pathspec" },
    { name = "platformdirs" },
    { name = "pytokens" },
]
sdist = { url = "https://files.pythonhosted.org/packages/4b/43/20b5c90612d7bdb2bdbcceeb53d588acca3bb8f0e4c5d5c751a2c8fdd55a/black-25.9.0.tar.gz", hash = "sha256:0474bca9a0dd1b51791fcc507a4e02078a1c63f6d4e4ae5544b9848c7adfb619", size = 648393, upload-time = "2025-09-19T00:27:37.758Z" }
wheels = [
    { url = "https://files.pythonhosted.org/packages/fb/8e/319cfe6c82f7e2d5bfb4d3353c6cc85b523d677ff59edc61fdb9ee275234/black-25.9.0-cp312-cp312-macosx_10_13_x86_64.whl", hash = "sha256:1b9dc70c21ef8b43248f1d86aedd2aaf75ae110b958a7909ad8463c4aa0880b0", size = 1742012, upload-time = "2025-09-19T00:33:08.678Z" },
    { url = "https://files.pythonhosted.org/packages/94/cc/f562fe5d0a40cd2a4e6ae3f685e4c36e365b1f7e494af99c26ff7f28117f/black-25.9.0-cp312-cp312-macosx_11_0_arm64.whl", hash = "sha256:8e46eecf65a095fa62e53245ae2795c90bdecabd53b50c448d0a8bcd0d2e74c4", size = 1581421, upload-time = "2025-09-19T00:35:25.937Z" },
    { url = "https://files.pythonhosted.org/packages/84/67/6db6dff1ebc8965fd7661498aea0da5d7301074b85bba8606a28f47ede4d/black-25.9.0-cp312-cp312-manylinux_2_17_x86_64.manylinux2014_x86_64.manylinux_2_28_x86_64.whl", hash = "sha256:9101ee58ddc2442199a25cb648d46ba22cd580b00ca4b44234a324e3ec7a0f7e", size = 1655619, upload-time = "2025-09-19T00:30:49.241Z" },
    { url = "https://files.pythonhosted.org/packages/10/10/3faef9aa2a730306cf469d76f7f155a8cc1f66e74781298df0ba31f8b4c8/black-25.9.0-cp312-cp312-win_amd64.whl", hash = "sha256:77e7060a00c5ec4b3367c55f39cf9b06e68965a4f2e61cecacd6d0d9b7ec945a", size = 1342481, upload-time = "2025-09-19T00:31:29.625Z" },
    { url = "https://files.pythonhosted.org/packages/48/99/3acfea65f5e79f45472c45f87ec13037b506522719cd9d4ac86484ff51ac/black-25.9.0-cp313-cp313-macosx_10_13_x86_64.whl", hash = "sha256:0172a012f725b792c358d57fe7b6b6e8e67375dd157f64fa7a3097b3ed3e2175", size = 1742165, upload-time = "2025-09-19T00:34:10.402Z" },
    { url = "https://files.pythonhosted.org/packages/3a/18/799285282c8236a79f25d590f0222dbd6850e14b060dfaa3e720241fd772/black-25.9.0-cp313-cp313-macosx_11_0_arm64.whl", hash = "sha256:3bec74ee60f8dfef564b573a96b8930f7b6a538e846123d5ad77ba14a8d7a64f", size = 1581259, upload-time = "2025-09-19T00:32:49.685Z" },
    { url = "https://files.pythonhosted.org/packages/f1/ce/883ec4b6303acdeca93ee06b7622f1fa383c6b3765294824165d49b1a86b/black-25.9.0-cp313-cp313-manylinux_2_17_x86_64.manylinux2014_x86_64.manylinux_2_28_x86_64.whl", hash = "sha256:b756fc75871cb1bcac5499552d771822fd9db5a2bb8db2a7247936ca48f39831", size = 1655583, upload-time = "2025-09-19T00:30:44.505Z" },
    { url = "https://files.pythonhosted.org/packages/21/17/5c253aa80a0639ccc427a5c7144534b661505ae2b5a10b77ebe13fa25334/black-25.9.0-cp313-cp313-win_amd64.whl", hash = "sha256:846d58e3ce7879ec1ffe816bb9df6d006cd9590515ed5d17db14e17666b2b357", size = 1343428, upload-time = "2025-09-19T00:32:13.839Z" },
    { url = "https://files.pythonhosted.org/packages/1b/46/863c90dcd3f9d41b109b7f19032ae0db021f0b2a81482ba0a1e28c84de86/black-25.9.0-py3-none-any.whl", hash = "sha256:474b34c1342cdc157d307b56c4c65bce916480c4a8f6551fdc6bf9b486a7c4ae", size = 203363, upload-time = "2025-09-19T00:27:35.724Z" },
]

[[package]]
name = "cachetools"
version = "5.5.2"
source = { registry = "https://pypi.org/simple" }
sdist = { url = "https://files.pythonhosted.org/packages/6c/81/3747dad6b14fa2cf53fcf10548cf5aea6913e96fab41a3c198676f8948a5/cachetools-5.5.2.tar.gz", hash = "sha256:1a661caa9175d26759571b2e19580f9d6393969e5dfca11fdb1f947a23e640d4", size = 28380, upload-time = "2025-02-20T21:01:19.524Z" }
wheels = [
    { url = "https://files.pythonhosted.org/packages/72/76/20fa66124dbe6be5cafeb312ece67de6b61dd91a0247d1ea13db4ebb33c2/cachetools-5.5.2-py3-none-any.whl", hash = "sha256:d26a22bcc62eb95c3beabd9f1ee5e820d3d2704fe2967cbe350e20c8ffcd3f0a", size = 10080, upload-time = "2025-02-20T21:01:16.647Z" },
]

[[package]]
name = "certifi"
version = "2025.8.3"
source = { registry = "https://pypi.org/simple" }
sdist = { url = "https://files.pythonhosted.org/packages/dc/67/960ebe6bf230a96cda2e0abcf73af550ec4f090005363542f0765df162e0/certifi-2025.8.3.tar.gz", hash = "sha256:e564105f78ded564e3ae7c923924435e1daa7463faeab5bb932bc53ffae63407", size = 162386, upload-time = "2025-08-03T03:07:47.08Z" }
wheels = [
    { url = "https://files.pythonhosted.org/packages/e5/48/1549795ba7742c948d2ad169c1c8cdbae65bc450d6cd753d124b17c8cd32/certifi-2025.8.3-py3-none-any.whl", hash = "sha256:f6c12493cfb1b06ba2ff328595af9350c65d6644968e5d3a2ffd78699af217a5", size = 161216, upload-time = "2025-08-03T03:07:45.777Z" },
]

[[package]]
name = "cffi"
version = "2.0.0"
source = { registry = "https://pypi.org/simple" }
dependencies = [
    { name = "pycparser", marker = "implementation_name != 'PyPy'" },
]
sdist = { url = "https://files.pythonhosted.org/packages/eb/56/b1ba7935a17738ae8453301356628e8147c79dbb825bcbc73dc7401f9846/cffi-2.0.0.tar.gz", hash = "sha256:44d1b5909021139fe36001ae048dbdde8214afa20200eda0f64c068cac5d5529", size = 523588, upload-time = "2025-09-08T23:24:04.541Z" }
wheels = [
    { url = "https://files.pythonhosted.org/packages/ea/47/4f61023ea636104d4f16ab488e268b93008c3d0bb76893b1b31db1f96802/cffi-2.0.0-cp312-cp312-macosx_10_13_x86_64.whl", hash = "sha256:6d02d6655b0e54f54c4ef0b94eb6be0607b70853c45ce98bd278dc7de718be5d", size = 185271, upload-time = "2025-09-08T23:22:44.795Z" },
    { url = "https://files.pythonhosted.org/packages/df/a2/781b623f57358e360d62cdd7a8c681f074a71d445418a776eef0aadb4ab4/cffi-2.0.0-cp312-cp312-macosx_11_0_arm64.whl", hash = "sha256:8eca2a813c1cb7ad4fb74d368c2ffbbb4789d377ee5bb8df98373c2cc0dee76c", size = 181048, upload-time = "2025-09-08T23:22:45.938Z" },
    { url = "https://files.pythonhosted.org/packages/ff/df/a4f0fbd47331ceeba3d37c2e51e9dfc9722498becbeec2bd8bc856c9538a/cffi-2.0.0-cp312-cp312-manylinux1_i686.manylinux2014_i686.manylinux_2_17_i686.manylinux_2_5_i686.whl", hash = "sha256:21d1152871b019407d8ac3985f6775c079416c282e431a4da6afe7aefd2bccbe", size = 212529, upload-time = "2025-09-08T23:22:47.349Z" },
    { url = "https://files.pythonhosted.org/packages/d5/72/12b5f8d3865bf0f87cf1404d8c374e7487dcf097a1c91c436e72e6badd83/cffi-2.0.0-cp312-cp312-manylinux2014_aarch64.manylinux_2_17_aarch64.whl", hash = "sha256:b21e08af67b8a103c71a250401c78d5e0893beff75e28c53c98f4de42f774062", size = 220097, upload-time = "2025-09-08T23:22:48.677Z" },
    { url = "https://files.pythonhosted.org/packages/c2/95/7a135d52a50dfa7c882ab0ac17e8dc11cec9d55d2c18dda414c051c5e69e/cffi-2.0.0-cp312-cp312-manylinux2014_ppc64le.manylinux_2_17_ppc64le.whl", hash = "sha256:1e3a615586f05fc4065a8b22b8152f0c1b00cdbc60596d187c2a74f9e3036e4e", size = 207983, upload-time = "2025-09-08T23:22:50.06Z" },
    { url = "https://files.pythonhosted.org/packages/3a/c8/15cb9ada8895957ea171c62dc78ff3e99159ee7adb13c0123c001a2546c1/cffi-2.0.0-cp312-cp312-manylinux2014_s390x.manylinux_2_17_s390x.whl", hash = "sha256:81afed14892743bbe14dacb9e36d9e0e504cd204e0b165062c488942b9718037", size = 206519, upload-time = "2025-09-08T23:22:51.364Z" },
    { url = "https://files.pythonhosted.org/packages/78/2d/7fa73dfa841b5ac06c7b8855cfc18622132e365f5b81d02230333ff26e9e/cffi-2.0.0-cp312-cp312-manylinux2014_x86_64.manylinux_2_17_x86_64.whl", hash = "sha256:3e17ed538242334bf70832644a32a7aae3d83b57567f9fd60a26257e992b79ba", size = 219572, upload-time = "2025-09-08T23:22:52.902Z" },
    { url = "https://files.pythonhosted.org/packages/07/e0/267e57e387b4ca276b90f0434ff88b2c2241ad72b16d31836adddfd6031b/cffi-2.0.0-cp312-cp312-musllinux_1_2_aarch64.whl", hash = "sha256:3925dd22fa2b7699ed2617149842d2e6adde22b262fcbfada50e3d195e4b3a94", size = 222963, upload-time = "2025-09-08T23:22:54.518Z" },
    { url = "https://files.pythonhosted.org/packages/b6/75/1f2747525e06f53efbd878f4d03bac5b859cbc11c633d0fb81432d98a795/cffi-2.0.0-cp312-cp312-musllinux_1_2_x86_64.whl", hash = "sha256:2c8f814d84194c9ea681642fd164267891702542f028a15fc97d4674b6206187", size = 221361, upload-time = "2025-09-08T23:22:55.867Z" },
    { url = "https://files.pythonhosted.org/packages/7b/2b/2b6435f76bfeb6bbf055596976da087377ede68df465419d192acf00c437/cffi-2.0.0-cp312-cp312-win32.whl", hash = "sha256:da902562c3e9c550df360bfa53c035b2f241fed6d9aef119048073680ace4a18", size = 172932, upload-time = "2025-09-08T23:22:57.188Z" },
    { url = "https://files.pythonhosted.org/packages/f8/ed/13bd4418627013bec4ed6e54283b1959cf6db888048c7cf4b4c3b5b36002/cffi-2.0.0-cp312-cp312-win_amd64.whl", hash = "sha256:da68248800ad6320861f129cd9c1bf96ca849a2771a59e0344e88681905916f5", size = 183557, upload-time = "2025-09-08T23:22:58.351Z" },
    { url = "https://files.pythonhosted.org/packages/95/31/9f7f93ad2f8eff1dbc1c3656d7ca5bfd8fb52c9d786b4dcf19b2d02217fa/cffi-2.0.0-cp312-cp312-win_arm64.whl", hash = "sha256:4671d9dd5ec934cb9a73e7ee9676f9362aba54f7f34910956b84d727b0d73fb6", size = 177762, upload-time = "2025-09-08T23:22:59.668Z" },
    { url = "https://files.pythonhosted.org/packages/4b/8d/a0a47a0c9e413a658623d014e91e74a50cdd2c423f7ccfd44086ef767f90/cffi-2.0.0-cp313-cp313-macosx_10_13_x86_64.whl", hash = "sha256:00bdf7acc5f795150faa6957054fbbca2439db2f775ce831222b66f192f03beb", size = 185230, upload-time = "2025-09-08T23:23:00.879Z" },
    { url = "https://files.pythonhosted.org/packages/4a/d2/a6c0296814556c68ee32009d9c2ad4f85f2707cdecfd7727951ec228005d/cffi-2.0.0-cp313-cp313-macosx_11_0_arm64.whl", hash = "sha256:45d5e886156860dc35862657e1494b9bae8dfa63bf56796f2fb56e1679fc0bca", size = 181043, upload-time = "2025-09-08T23:23:02.231Z" },
    { url = "https://files.pythonhosted.org/packages/b0/1e/d22cc63332bd59b06481ceaac49d6c507598642e2230f201649058a7e704/cffi-2.0.0-cp313-cp313-manylinux1_i686.manylinux2014_i686.manylinux_2_17_i686.manylinux_2_5_i686.whl", hash = "sha256:07b271772c100085dd28b74fa0cd81c8fb1a3ba18b21e03d7c27f3436a10606b", size = 212446, upload-time = "2025-09-08T23:23:03.472Z" },
    { url = "https://files.pythonhosted.org/packages/a9/f5/a2c23eb03b61a0b8747f211eb716446c826ad66818ddc7810cc2cc19b3f2/cffi-2.0.0-cp313-cp313-manylinux2014_aarch64.manylinux_2_17_aarch64.whl", hash = "sha256:d48a880098c96020b02d5a1f7d9251308510ce8858940e6fa99ece33f610838b", size = 220101, upload-time = "2025-09-08T23:23:04.792Z" },
    { url = "https://files.pythonhosted.org/packages/f2/7f/e6647792fc5850d634695bc0e6ab4111ae88e89981d35ac269956605feba/cffi-2.0.0-cp313-cp313-manylinux2014_ppc64le.manylinux_2_17_ppc64le.whl", hash = "sha256:f93fd8e5c8c0a4aa1f424d6173f14a892044054871c771f8566e4008eaa359d2", size = 207948, upload-time = "2025-09-08T23:23:06.127Z" },
    { url = "https://files.pythonhosted.org/packages/cb/1e/a5a1bd6f1fb30f22573f76533de12a00bf274abcdc55c8edab639078abb6/cffi-2.0.0-cp313-cp313-manylinux2014_s390x.manylinux_2_17_s390x.whl", hash = "sha256:dd4f05f54a52fb558f1ba9f528228066954fee3ebe629fc1660d874d040ae5a3", size = 206422, upload-time = "2025-09-08T23:23:07.753Z" },
    { url = "https://files.pythonhosted.org/packages/98/df/0a1755e750013a2081e863e7cd37e0cdd02664372c754e5560099eb7aa44/cffi-2.0.0-cp313-cp313-manylinux2014_x86_64.manylinux_2_17_x86_64.whl", hash = "sha256:c8d3b5532fc71b7a77c09192b4a5a200ea992702734a2e9279a37f2478236f26", size = 219499, upload-time = "2025-09-08T23:23:09.648Z" },
    { url = "https://files.pythonhosted.org/packages/50/e1/a969e687fcf9ea58e6e2a928ad5e2dd88cc12f6f0ab477e9971f2309b57c/cffi-2.0.0-cp313-cp313-musllinux_1_2_aarch64.whl", hash = "sha256:d9b29c1f0ae438d5ee9acb31cadee00a58c46cc9c0b2f9038c6b0b3470877a8c", size = 222928, upload-time = "2025-09-08T23:23:10.928Z" },
    { url = "https://files.pythonhosted.org/packages/36/54/0362578dd2c9e557a28ac77698ed67323ed5b9775ca9d3fe73fe191bb5d8/cffi-2.0.0-cp313-cp313-musllinux_1_2_x86_64.whl", hash = "sha256:6d50360be4546678fc1b79ffe7a66265e28667840010348dd69a314145807a1b", size = 221302, upload-time = "2025-09-08T23:23:12.42Z" },
    { url = "https://files.pythonhosted.org/packages/eb/6d/bf9bda840d5f1dfdbf0feca87fbdb64a918a69bca42cfa0ba7b137c48cb8/cffi-2.0.0-cp313-cp313-win32.whl", hash = "sha256:74a03b9698e198d47562765773b4a8309919089150a0bb17d829ad7b44b60d27", size = 172909, upload-time = "2025-09-08T23:23:14.32Z" },
    { url = "https://files.pythonhosted.org/packages/37/18/6519e1ee6f5a1e579e04b9ddb6f1676c17368a7aba48299c3759bbc3c8b3/cffi-2.0.0-cp313-cp313-win_amd64.whl", hash = "sha256:19f705ada2530c1167abacb171925dd886168931e0a7b78f5bffcae5c6b5be75", size = 183402, upload-time = "2025-09-08T23:23:15.535Z" },
    { url = "https://files.pythonhosted.org/packages/cb/0e/02ceeec9a7d6ee63bb596121c2c8e9b3a9e150936f4fbef6ca1943e6137c/cffi-2.0.0-cp313-cp313-win_arm64.whl", hash = "sha256:256f80b80ca3853f90c21b23ee78cd008713787b1b1e93eae9f3d6a7134abd91", size = 177780, upload-time = "2025-09-08T23:23:16.761Z" },
    { url = "https://files.pythonhosted.org/packages/92/c4/3ce07396253a83250ee98564f8d7e9789fab8e58858f35d07a9a2c78de9f/cffi-2.0.0-cp314-cp314-macosx_10_13_x86_64.whl", hash = "sha256:fc33c5141b55ed366cfaad382df24fe7dcbc686de5be719b207bb248e3053dc5", size = 185320, upload-time = "2025-09-08T23:23:18.087Z" },
    { url = "https://files.pythonhosted.org/packages/59/dd/27e9fa567a23931c838c6b02d0764611c62290062a6d4e8ff7863daf9730/cffi-2.0.0-cp314-cp314-macosx_11_0_arm64.whl", hash = "sha256:c654de545946e0db659b3400168c9ad31b5d29593291482c43e3564effbcee13", size = 181487, upload-time = "2025-09-08T23:23:19.622Z" },
    { url = "https://files.pythonhosted.org/packages/d6/43/0e822876f87ea8a4ef95442c3d766a06a51fc5298823f884ef87aaad168c/cffi-2.0.0-cp314-cp314-manylinux2014_aarch64.manylinux_2_17_aarch64.whl", hash = "sha256:24b6f81f1983e6df8db3adc38562c83f7d4a0c36162885ec7f7b77c7dcbec97b", size = 220049, upload-time = "2025-09-08T23:23:20.853Z" },
    { url = "https://files.pythonhosted.org/packages/b4/89/76799151d9c2d2d1ead63c2429da9ea9d7aac304603de0c6e8764e6e8e70/cffi-2.0.0-cp314-cp314-manylinux2014_ppc64le.manylinux_2_17_ppc64le.whl", hash = "sha256:12873ca6cb9b0f0d3a0da705d6086fe911591737a59f28b7936bdfed27c0d47c", size = 207793, upload-time = "2025-09-08T23:23:22.08Z" },
    { url = "https://files.pythonhosted.org/packages/bb/dd/3465b14bb9e24ee24cb88c9e3730f6de63111fffe513492bf8c808a3547e/cffi-2.0.0-cp314-cp314-manylinux2014_s390x.manylinux_2_17_s390x.whl", hash = "sha256:d9b97165e8aed9272a6bb17c01e3cc5871a594a446ebedc996e2397a1c1ea8ef", size = 206300, upload-time = "2025-09-08T23:23:23.314Z" },
    { url = "https://files.pythonhosted.org/packages/47/d9/d83e293854571c877a92da46fdec39158f8d7e68da75bf73581225d28e90/cffi-2.0.0-cp314-cp314-manylinux2014_x86_64.manylinux_2_17_x86_64.whl", hash = "sha256:afb8db5439b81cf9c9d0c80404b60c3cc9c3add93e114dcae767f1477cb53775", size = 219244, upload-time = "2025-09-08T23:23:24.541Z" },
    { url = "https://files.pythonhosted.org/packages/2b/0f/1f177e3683aead2bb00f7679a16451d302c436b5cbf2505f0ea8146ef59e/cffi-2.0.0-cp314-cp314-musllinux_1_2_aarch64.whl", hash = "sha256:737fe7d37e1a1bffe70bd5754ea763a62a066dc5913ca57e957824b72a85e205", size = 222828, upload-time = "2025-09-08T23:23:26.143Z" },
    { url = "https://files.pythonhosted.org/packages/c6/0f/cafacebd4b040e3119dcb32fed8bdef8dfe94da653155f9d0b9dc660166e/cffi-2.0.0-cp314-cp314-musllinux_1_2_x86_64.whl", hash = "sha256:38100abb9d1b1435bc4cc340bb4489635dc2f0da7456590877030c9b3d40b0c1", size = 220926, upload-time = "2025-09-08T23:23:27.873Z" },
    { url = "https://files.pythonhosted.org/packages/3e/aa/df335faa45b395396fcbc03de2dfcab242cd61a9900e914fe682a59170b1/cffi-2.0.0-cp314-cp314-win32.whl", hash = "sha256:087067fa8953339c723661eda6b54bc98c5625757ea62e95eb4898ad5e776e9f", size = 175328, upload-time = "2025-09-08T23:23:44.61Z" },
    { url = "https://files.pythonhosted.org/packages/bb/92/882c2d30831744296ce713f0feb4c1cd30f346ef747b530b5318715cc367/cffi-2.0.0-cp314-cp314-win_amd64.whl", hash = "sha256:203a48d1fb583fc7d78a4c6655692963b860a417c0528492a6bc21f1aaefab25", size = 185650, upload-time = "2025-09-08T23:23:45.848Z" },
    { url = "https://files.pythonhosted.org/packages/9f/2c/98ece204b9d35a7366b5b2c6539c350313ca13932143e79dc133ba757104/cffi-2.0.0-cp314-cp314-win_arm64.whl", hash = "sha256:dbd5c7a25a7cb98f5ca55d258b103a2054f859a46ae11aaf23134f9cc0d356ad", size = 180687, upload-time = "2025-09-08T23:23:47.105Z" },
    { url = "https://files.pythonhosted.org/packages/3e/61/c768e4d548bfa607abcda77423448df8c471f25dbe64fb2ef6d555eae006/cffi-2.0.0-cp314-cp314t-macosx_10_13_x86_64.whl", hash = "sha256:9a67fc9e8eb39039280526379fb3a70023d77caec1852002b4da7e8b270c4dd9", size = 188773, upload-time = "2025-09-08T23:23:29.347Z" },
    { url = "https://files.pythonhosted.org/packages/2c/ea/5f76bce7cf6fcd0ab1a1058b5af899bfbef198bea4d5686da88471ea0336/cffi-2.0.0-cp314-cp314t-macosx_11_0_arm64.whl", hash = "sha256:7a66c7204d8869299919db4d5069a82f1561581af12b11b3c9f48c584eb8743d", size = 185013, upload-time = "2025-09-08T23:23:30.63Z" },
    { url = "https://files.pythonhosted.org/packages/be/b4/c56878d0d1755cf9caa54ba71e5d049479c52f9e4afc230f06822162ab2f/cffi-2.0.0-cp314-cp314t-manylinux2014_aarch64.manylinux_2_17_aarch64.whl", hash = "sha256:7cc09976e8b56f8cebd752f7113ad07752461f48a58cbba644139015ac24954c", size = 221593, upload-time = "2025-09-08T23:23:31.91Z" },
    { url = "https://files.pythonhosted.org/packages/e0/0d/eb704606dfe8033e7128df5e90fee946bbcb64a04fcdaa97321309004000/cffi-2.0.0-cp314-cp314t-manylinux2014_ppc64le.manylinux_2_17_ppc64le.whl", hash = "sha256:92b68146a71df78564e4ef48af17551a5ddd142e5190cdf2c5624d0c3ff5b2e8", size = 209354, upload-time = "2025-09-08T23:23:33.214Z" },
    { url = "https://files.pythonhosted.org/packages/d8/19/3c435d727b368ca475fb8742ab97c9cb13a0de600ce86f62eab7fa3eea60/cffi-2.0.0-cp314-cp314t-manylinux2014_s390x.manylinux_2_17_s390x.whl", hash = "sha256:b1e74d11748e7e98e2f426ab176d4ed720a64412b6a15054378afdb71e0f37dc", size = 208480, upload-time = "2025-09-08T23:23:34.495Z" },
    { url = "https://files.pythonhosted.org/packages/d0/44/681604464ed9541673e486521497406fadcc15b5217c3e326b061696899a/cffi-2.0.0-cp314-cp314t-manylinux2014_x86_64.manylinux_2_17_x86_64.whl", hash = "sha256:28a3a209b96630bca57cce802da70c266eb08c6e97e5afd61a75611ee6c64592", size = 221584, upload-time = "2025-09-08T23:23:36.096Z" },
    { url = "https://files.pythonhosted.org/packages/25/8e/342a504ff018a2825d395d44d63a767dd8ebc927ebda557fecdaca3ac33a/cffi-2.0.0-cp314-cp314t-musllinux_1_2_aarch64.whl", hash = "sha256:7553fb2090d71822f02c629afe6042c299edf91ba1bf94951165613553984512", size = 224443, upload-time = "2025-09-08T23:23:37.328Z" },
    { url = "https://files.pythonhosted.org/packages/e1/5e/b666bacbbc60fbf415ba9988324a132c9a7a0448a9a8f125074671c0f2c3/cffi-2.0.0-cp314-cp314t-musllinux_1_2_x86_64.whl", hash = "sha256:6c6c373cfc5c83a975506110d17457138c8c63016b563cc9ed6e056a82f13ce4", size = 223437, upload-time = "2025-09-08T23:23:38.945Z" },
    { url = "https://files.pythonhosted.org/packages/a0/1d/ec1a60bd1a10daa292d3cd6bb0b359a81607154fb8165f3ec95fe003b85c/cffi-2.0.0-cp314-cp314t-win32.whl", hash = "sha256:1fc9ea04857caf665289b7a75923f2c6ed559b8298a1b8c49e59f7dd95c8481e", size = 180487, upload-time = "2025-09-08T23:23:40.423Z" },
    { url = "https://files.pythonhosted.org/packages/bf/41/4c1168c74fac325c0c8156f04b6749c8b6a8f405bbf91413ba088359f60d/cffi-2.0.0-cp314-cp314t-win_amd64.whl", hash = "sha256:d68b6cef7827e8641e8ef16f4494edda8b36104d79773a334beaa1e3521430f6", size = 191726, upload-time = "2025-09-08T23:23:41.742Z" },
    { url = "https://files.pythonhosted.org/packages/ae/3a/dbeec9d1ee0844c679f6bb5d6ad4e9f198b1224f4e7a32825f47f6192b0c/cffi-2.0.0-cp314-cp314t-win_arm64.whl", hash = "sha256:0a1527a803f0a659de1af2e1fd700213caba79377e27e4693648c2923da066f9", size = 184195, upload-time = "2025-09-08T23:23:43.004Z" },
]

[[package]]
name = "charset-normalizer"
version = "3.4.3"
source = { registry = "https://pypi.org/simple" }
sdist = { url = "https://files.pythonhosted.org/packages/83/2d/5fd176ceb9b2fc619e63405525573493ca23441330fcdaee6bef9460e924/charset_normalizer-3.4.3.tar.gz", hash = "sha256:6fce4b8500244f6fcb71465d4a4930d132ba9ab8e71a7859e6a5d59851068d14", size = 122371, upload-time = "2025-08-09T07:57:28.46Z" }
wheels = [
    { url = "https://files.pythonhosted.org/packages/e9/5e/14c94999e418d9b87682734589404a25854d5f5d0408df68bc15b6ff54bb/charset_normalizer-3.4.3-cp312-cp312-macosx_10_13_universal2.whl", hash = "sha256:e28e334d3ff134e88989d90ba04b47d84382a828c061d0d1027b1b12a62b39b1", size = 205655, upload-time = "2025-08-09T07:56:08.475Z" },
    { url = "https://files.pythonhosted.org/packages/7d/a8/c6ec5d389672521f644505a257f50544c074cf5fc292d5390331cd6fc9c3/charset_normalizer-3.4.3-cp312-cp312-manylinux2014_aarch64.manylinux_2_17_aarch64.manylinux_2_28_aarch64.whl", hash = "sha256:0cacf8f7297b0c4fcb74227692ca46b4a5852f8f4f24b3c766dd94a1075c4884", size = 146223, upload-time = "2025-08-09T07:56:09.708Z" },
    { url = "https://files.pythonhosted.org/packages/fc/eb/a2ffb08547f4e1e5415fb69eb7db25932c52a52bed371429648db4d84fb1/charset_normalizer-3.4.3-cp312-cp312-manylinux2014_ppc64le.manylinux_2_17_ppc64le.manylinux_2_28_ppc64le.whl", hash = "sha256:c6fd51128a41297f5409deab284fecbe5305ebd7e5a1f959bee1c054622b7018", size = 159366, upload-time = "2025-08-09T07:56:11.326Z" },
    { url = "https://files.pythonhosted.org/packages/82/10/0fd19f20c624b278dddaf83b8464dcddc2456cb4b02bb902a6da126b87a1/charset_normalizer-3.4.3-cp312-cp312-manylinux2014_s390x.manylinux_2_17_s390x.manylinux_2_28_s390x.whl", hash = "sha256:3cfb2aad70f2c6debfbcb717f23b7eb55febc0bb23dcffc0f076009da10c6392", size = 157104, upload-time = "2025-08-09T07:56:13.014Z" },
    { url = "https://files.pythonhosted.org/packages/16/ab/0233c3231af734f5dfcf0844aa9582d5a1466c985bbed6cedab85af9bfe3/charset_normalizer-3.4.3-cp312-cp312-manylinux2014_x86_64.manylinux_2_17_x86_64.manylinux_2_28_x86_64.whl", hash = "sha256:1606f4a55c0fd363d754049cdf400175ee96c992b1f8018b993941f221221c5f", size = 151830, upload-time = "2025-08-09T07:56:14.428Z" },
    { url = "https://files.pythonhosted.org/packages/ae/02/e29e22b4e02839a0e4a06557b1999d0a47db3567e82989b5bb21f3fbbd9f/charset_normalizer-3.4.3-cp312-cp312-musllinux_1_2_aarch64.whl", hash = "sha256:027b776c26d38b7f15b26a5da1044f376455fb3766df8fc38563b4efbc515154", size = 148854, upload-time = "2025-08-09T07:56:16.051Z" },
    { url = "https://files.pythonhosted.org/packages/05/6b/e2539a0a4be302b481e8cafb5af8792da8093b486885a1ae4d15d452bcec/charset_normalizer-3.4.3-cp312-cp312-musllinux_1_2_ppc64le.whl", hash = "sha256:42e5088973e56e31e4fa58eb6bd709e42fc03799c11c42929592889a2e54c491", size = 160670, upload-time = "2025-08-09T07:56:17.314Z" },
    { url = "https://files.pythonhosted.org/packages/31/e7/883ee5676a2ef217a40ce0bffcc3d0dfbf9e64cbcfbdf822c52981c3304b/charset_normalizer-3.4.3-cp312-cp312-musllinux_1_2_s390x.whl", hash = "sha256:cc34f233c9e71701040d772aa7490318673aa7164a0efe3172b2981218c26d93", size = 158501, upload-time = "2025-08-09T07:56:18.641Z" },
    { url = "https://files.pythonhosted.org/packages/c1/35/6525b21aa0db614cf8b5792d232021dca3df7f90a1944db934efa5d20bb1/charset_normalizer-3.4.3-cp312-cp312-musllinux_1_2_x86_64.whl", hash = "sha256:320e8e66157cc4e247d9ddca8e21f427efc7a04bbd0ac8a9faf56583fa543f9f", size = 153173, upload-time = "2025-08-09T07:56:20.289Z" },
    { url = "https://files.pythonhosted.org/packages/50/ee/f4704bad8201de513fdc8aac1cabc87e38c5818c93857140e06e772b5892/charset_normalizer-3.4.3-cp312-cp312-win32.whl", hash = "sha256:fb6fecfd65564f208cbf0fba07f107fb661bcd1a7c389edbced3f7a493f70e37", size = 99822, upload-time = "2025-08-09T07:56:21.551Z" },
    { url = "https://files.pythonhosted.org/packages/39/f5/3b3836ca6064d0992c58c7561c6b6eee1b3892e9665d650c803bd5614522/charset_normalizer-3.4.3-cp312-cp312-win_amd64.whl", hash = "sha256:86df271bf921c2ee3818f0522e9a5b8092ca2ad8b065ece5d7d9d0e9f4849bcc", size = 107543, upload-time = "2025-08-09T07:56:23.115Z" },
    { url = "https://files.pythonhosted.org/packages/65/ca/2135ac97709b400c7654b4b764daf5c5567c2da45a30cdd20f9eefe2d658/charset_normalizer-3.4.3-cp313-cp313-macosx_10_13_universal2.whl", hash = "sha256:14c2a87c65b351109f6abfc424cab3927b3bdece6f706e4d12faaf3d52ee5efe", size = 205326, upload-time = "2025-08-09T07:56:24.721Z" },
    { url = "https://files.pythonhosted.org/packages/71/11/98a04c3c97dd34e49c7d247083af03645ca3730809a5509443f3c37f7c99/charset_normalizer-3.4.3-cp313-cp313-manylinux2014_aarch64.manylinux_2_17_aarch64.manylinux_2_28_aarch64.whl", hash = "sha256:41d1fc408ff5fdfb910200ec0e74abc40387bccb3252f3f27c0676731df2b2c8", size = 146008, upload-time = "2025-08-09T07:56:26.004Z" },
    { url = "https://files.pythonhosted.org/packages/60/f5/4659a4cb3c4ec146bec80c32d8bb16033752574c20b1252ee842a95d1a1e/charset_normalizer-3.4.3-cp313-cp313-manylinux2014_ppc64le.manylinux_2_17_ppc64le.manylinux_2_28_ppc64le.whl", hash = "sha256:1bb60174149316da1c35fa5233681f7c0f9f514509b8e399ab70fea5f17e45c9", size = 159196, upload-time = "2025-08-09T07:56:27.25Z" },
    { url = "https://files.pythonhosted.org/packages/86/9e/f552f7a00611f168b9a5865a1414179b2c6de8235a4fa40189f6f79a1753/charset_normalizer-3.4.3-cp313-cp313-manylinux2014_s390x.manylinux_2_17_s390x.manylinux_2_28_s390x.whl", hash = "sha256:30d006f98569de3459c2fc1f2acde170b7b2bd265dc1943e87e1a4efe1b67c31", size = 156819, upload-time = "2025-08-09T07:56:28.515Z" },
    { url = "https://files.pythonhosted.org/packages/7e/95/42aa2156235cbc8fa61208aded06ef46111c4d3f0de233107b3f38631803/charset_normalizer-3.4.3-cp313-cp313-manylinux2014_x86_64.manylinux_2_17_x86_64.manylinux_2_28_x86_64.whl", hash = "sha256:416175faf02e4b0810f1f38bcb54682878a4af94059a1cd63b8747244420801f", size = 151350, upload-time = "2025-08-09T07:56:29.716Z" },
    { url = "https://files.pythonhosted.org/packages/c2/a9/3865b02c56f300a6f94fc631ef54f0a8a29da74fb45a773dfd3dcd380af7/charset_normalizer-3.4.3-cp313-cp313-musllinux_1_2_aarch64.whl", hash = "sha256:6aab0f181c486f973bc7262a97f5aca3ee7e1437011ef0c2ec04b5a11d16c927", size = 148644, upload-time = "2025-08-09T07:56:30.984Z" },
    { url = "https://files.pythonhosted.org/packages/77/d9/cbcf1a2a5c7d7856f11e7ac2d782aec12bdfea60d104e60e0aa1c97849dc/charset_normalizer-3.4.3-cp313-cp313-musllinux_1_2_ppc64le.whl", hash = "sha256:fdabf8315679312cfa71302f9bd509ded4f2f263fb5b765cf1433b39106c3cc9", size = 160468, upload-time = "2025-08-09T07:56:32.252Z" },
    { url = "https://files.pythonhosted.org/packages/f6/42/6f45efee8697b89fda4d50580f292b8f7f9306cb2971d4b53f8914e4d890/charset_normalizer-3.4.3-cp313-cp313-musllinux_1_2_s390x.whl", hash = "sha256:bd28b817ea8c70215401f657edef3a8aa83c29d447fb0b622c35403780ba11d5", size = 158187, upload-time = "2025-08-09T07:56:33.481Z" },
    { url = "https://files.pythonhosted.org/packages/70/99/f1c3bdcfaa9c45b3ce96f70b14f070411366fa19549c1d4832c935d8e2c3/charset_normalizer-3.4.3-cp313-cp313-musllinux_1_2_x86_64.whl", hash = "sha256:18343b2d246dc6761a249ba1fb13f9ee9a2bcd95decc767319506056ea4ad4dc", size = 152699, upload-time = "2025-08-09T07:56:34.739Z" },
    { url = "https://files.pythonhosted.org/packages/a3/ad/b0081f2f99a4b194bcbb1934ef3b12aa4d9702ced80a37026b7607c72e58/charset_normalizer-3.4.3-cp313-cp313-win32.whl", hash = "sha256:6fb70de56f1859a3f71261cbe41005f56a7842cc348d3aeb26237560bfa5e0ce", size = 99580, upload-time = "2025-08-09T07:56:35.981Z" },
    { url = "https://files.pythonhosted.org/packages/9a/8f/ae790790c7b64f925e5c953b924aaa42a243fb778fed9e41f147b2a5715a/charset_normalizer-3.4.3-cp313-cp313-win_amd64.whl", hash = "sha256:cf1ebb7d78e1ad8ec2a8c4732c7be2e736f6e5123a4146c5b89c9d1f585f8cef", size = 107366, upload-time = "2025-08-09T07:56:37.339Z" },
    { url = "https://files.pythonhosted.org/packages/8e/91/b5a06ad970ddc7a0e513112d40113e834638f4ca1120eb727a249fb2715e/charset_normalizer-3.4.3-cp314-cp314-macosx_10_13_universal2.whl", hash = "sha256:3cd35b7e8aedeb9e34c41385fda4f73ba609e561faedfae0a9e75e44ac558a15", size = 204342, upload-time = "2025-08-09T07:56:38.687Z" },
    { url = "https://files.pythonhosted.org/packages/ce/ec/1edc30a377f0a02689342f214455c3f6c2fbedd896a1d2f856c002fc3062/charset_normalizer-3.4.3-cp314-cp314-manylinux2014_aarch64.manylinux_2_17_aarch64.manylinux_2_28_aarch64.whl", hash = "sha256:b89bc04de1d83006373429975f8ef9e7932534b8cc9ca582e4db7d20d91816db", size = 145995, upload-time = "2025-08-09T07:56:40.048Z" },
    { url = "https://files.pythonhosted.org/packages/17/e5/5e67ab85e6d22b04641acb5399c8684f4d37caf7558a53859f0283a650e9/charset_normalizer-3.4.3-cp314-cp314-manylinux2014_ppc64le.manylinux_2_17_ppc64le.manylinux_2_28_ppc64le.whl", hash = "sha256:2001a39612b241dae17b4687898843f254f8748b796a2e16f1051a17078d991d", size = 158640, upload-time = "2025-08-09T07:56:41.311Z" },
    { url = "https://files.pythonhosted.org/packages/f1/e5/38421987f6c697ee3722981289d554957c4be652f963d71c5e46a262e135/charset_normalizer-3.4.3-cp314-cp314-manylinux2014_s390x.manylinux_2_17_s390x.manylinux_2_28_s390x.whl", hash = "sha256:8dcfc373f888e4fb39a7bc57e93e3b845e7f462dacc008d9749568b1c4ece096", size = 156636, upload-time = "2025-08-09T07:56:43.195Z" },
    { url = "https://files.pythonhosted.org/packages/a0/e4/5a075de8daa3ec0745a9a3b54467e0c2967daaaf2cec04c845f73493e9a1/charset_normalizer-3.4.3-cp314-cp314-manylinux2014_x86_64.manylinux_2_17_x86_64.manylinux_2_28_x86_64.whl", hash = "sha256:18b97b8404387b96cdbd30ad660f6407799126d26a39ca65729162fd810a99aa", size = 150939, upload-time = "2025-08-09T07:56:44.819Z" },
    { url = "https://files.pythonhosted.org/packages/02/f7/3611b32318b30974131db62b4043f335861d4d9b49adc6d57c1149cc49d4/charset_normalizer-3.4.3-cp314-cp314-musllinux_1_2_aarch64.whl", hash = "sha256:ccf600859c183d70eb47e05a44cd80a4ce77394d1ac0f79dbd2dd90a69a3a049", size = 148580, upload-time = "2025-08-09T07:56:46.684Z" },
    { url = "https://files.pythonhosted.org/packages/7e/61/19b36f4bd67f2793ab6a99b979b4e4f3d8fc754cbdffb805335df4337126/charset_normalizer-3.4.3-cp314-cp314-musllinux_1_2_ppc64le.whl", hash = "sha256:53cd68b185d98dde4ad8990e56a58dea83a4162161b1ea9272e5c9182ce415e0", size = 159870, upload-time = "2025-08-09T07:56:47.941Z" },
    { url = "https://files.pythonhosted.org/packages/06/57/84722eefdd338c04cf3030ada66889298eaedf3e7a30a624201e0cbe424a/charset_normalizer-3.4.3-cp314-cp314-musllinux_1_2_s390x.whl", hash = "sha256:30a96e1e1f865f78b030d65241c1ee850cdf422d869e9028e2fc1d5e4db73b92", size = 157797, upload-time = "2025-08-09T07:56:49.756Z" },
    { url = "https://files.pythonhosted.org/packages/72/2a/aff5dd112b2f14bcc3462c312dce5445806bfc8ab3a7328555da95330e4b/charset_normalizer-3.4.3-cp314-cp314-musllinux_1_2_x86_64.whl", hash = "sha256:d716a916938e03231e86e43782ca7878fb602a125a91e7acb8b5112e2e96ac16", size = 152224, upload-time = "2025-08-09T07:56:51.369Z" },
    { url = "https://files.pythonhosted.org/packages/b7/8c/9839225320046ed279c6e839d51f028342eb77c91c89b8ef2549f951f3ec/charset_normalizer-3.4.3-cp314-cp314-win32.whl", hash = "sha256:c6dbd0ccdda3a2ba7c2ecd9d77b37f3b5831687d8dc1b6ca5f56a4880cc7b7ce", size = 100086, upload-time = "2025-08-09T07:56:52.722Z" },
    { url = "https://files.pythonhosted.org/packages/ee/7a/36fbcf646e41f710ce0a563c1c9a343c6edf9be80786edeb15b6f62e17db/charset_normalizer-3.4.3-cp314-cp314-win_amd64.whl", hash = "sha256:73dc19b562516fc9bcf6e5d6e596df0b4eb98d87e4f79f3ae71840e6ed21361c", size = 107400, upload-time = "2025-08-09T07:56:55.172Z" },
    { url = "https://files.pythonhosted.org/packages/8a/1f/f041989e93b001bc4e44bb1669ccdcf54d3f00e628229a85b08d330615c5/charset_normalizer-3.4.3-py3-none-any.whl", hash = "sha256:ce571ab16d890d23b5c278547ba694193a45011ff86a9162a71307ed9f86759a", size = 53175, upload-time = "2025-08-09T07:57:26.864Z" },
]

[[package]]
name = "click"
version = "8.3.0"
source = { registry = "https://pypi.org/simple" }
dependencies = [
    { name = "colorama", marker = "sys_platform == 'win32'" },
]
sdist = { url = "https://files.pythonhosted.org/packages/46/61/de6cd827efad202d7057d93e0fed9294b96952e188f7384832791c7b2254/click-8.3.0.tar.gz", hash = "sha256:e7b8232224eba16f4ebe410c25ced9f7875cb5f3263ffc93cc3e8da705e229c4", size = 276943, upload-time = "2025-09-18T17:32:23.696Z" }
wheels = [
    { url = "https://files.pythonhosted.org/packages/db/d3/9dcc0f5797f070ec8edf30fbadfb200e71d9db6b84d211e3b2085a7589a0/click-8.3.0-py3-none-any.whl", hash = "sha256:9b9f285302c6e3064f4330c05f05b81945b2a39544279343e6e7c5f27a9baddc", size = 107295, upload-time = "2025-09-18T17:32:22.42Z" },
]

[[package]]
name = "colorama"
version = "0.4.6"
source = { registry = "https://pypi.org/simple" }
sdist = { url = "https://files.pythonhosted.org/packages/d8/53/6f443c9a4a8358a93a6792e2acffb9d9d5cb0a5cfd8802644b7b1c9a02e4/colorama-0.4.6.tar.gz", hash = "sha256:08695f5cb7ed6e0531a20572697297273c47b8cae5a63ffc6d6ed5c201be6e44", size = 27697, upload-time = "2022-10-25T02:36:22.414Z" }
wheels = [
    { url = "https://files.pythonhosted.org/packages/d1/d6/3965ed04c63042e047cb6a3e6ed1a63a35087b6a609aa3a15ed8ac56c221/colorama-0.4.6-py2.py3-none-any.whl", hash = "sha256:4f1d9991f5acc0ca119f9d443620b77f9d6b33703e51011c16baf57afb285fc6", size = 25335, upload-time = "2022-10-25T02:36:20.889Z" },
]

[[package]]
name = "coverage"
version = "7.10.6"
source = { registry = "https://pypi.org/simple" }
sdist = { url = "https://files.pythonhosted.org/packages/14/70/025b179c993f019105b79575ac6edb5e084fb0f0e63f15cdebef4e454fb5/coverage-7.10.6.tar.gz", hash = "sha256:f644a3ae5933a552a29dbb9aa2f90c677a875f80ebea028e5a52a4f429044b90", size = 823736, upload-time = "2025-08-29T15:35:16.668Z" }
wheels = [
    { url = "https://files.pythonhosted.org/packages/26/06/263f3305c97ad78aab066d116b52250dd316e74fcc20c197b61e07eb391a/coverage-7.10.6-cp312-cp312-macosx_10_13_x86_64.whl", hash = "sha256:5b2dd6059938063a2c9fee1af729d4f2af28fd1a545e9b7652861f0d752ebcea", size = 217324, upload-time = "2025-08-29T15:33:29.06Z" },
    { url = "https://files.pythonhosted.org/packages/e9/60/1e1ded9a4fe80d843d7d53b3e395c1db3ff32d6c301e501f393b2e6c1c1f/coverage-7.10.6-cp312-cp312-macosx_11_0_arm64.whl", hash = "sha256:388d80e56191bf846c485c14ae2bc8898aa3124d9d35903fef7d907780477634", size = 217560, upload-time = "2025-08-29T15:33:30.748Z" },
    { url = "https://files.pythonhosted.org/packages/b8/25/52136173c14e26dfed8b106ed725811bb53c30b896d04d28d74cb64318b3/coverage-7.10.6-cp312-cp312-manylinux1_i686.manylinux_2_28_i686.manylinux_2_5_i686.whl", hash = "sha256:90cb5b1a4670662719591aa92d0095bb41714970c0b065b02a2610172dbf0af6", size = 249053, upload-time = "2025-08-29T15:33:32.041Z" },
    { url = "https://files.pythonhosted.org/packages/cb/1d/ae25a7dc58fcce8b172d42ffe5313fc267afe61c97fa872b80ee72d9515a/coverage-7.10.6-cp312-cp312-manylinux1_x86_64.manylinux_2_28_x86_64.manylinux_2_5_x86_64.whl", hash = "sha256:961834e2f2b863a0e14260a9a273aff07ff7818ab6e66d2addf5628590c628f9", size = 251802, upload-time = "2025-08-29T15:33:33.625Z" },
    { url = "https://files.pythonhosted.org/packages/f5/7a/1f561d47743710fe996957ed7c124b421320f150f1d38523d8d9102d3e2a/coverage-7.10.6-cp312-cp312-manylinux2014_aarch64.manylinux_2_17_aarch64.manylinux_2_28_aarch64.whl", hash = "sha256:bf9a19f5012dab774628491659646335b1928cfc931bf8d97b0d5918dd58033c", size = 252935, upload-time = "2025-08-29T15:33:34.909Z" },
    { url = "https://files.pythonhosted.org/packages/6c/ad/8b97cd5d28aecdfde792dcbf646bac141167a5cacae2cd775998b45fabb5/coverage-7.10.6-cp312-cp312-musllinux_1_2_aarch64.whl", hash = "sha256:99c4283e2a0e147b9c9cc6bc9c96124de9419d6044837e9799763a0e29a7321a", size = 250855, upload-time = "2025-08-29T15:33:36.922Z" },
    { url = "https://files.pythonhosted.org/packages/33/6a/95c32b558d9a61858ff9d79580d3877df3eb5bc9eed0941b1f187c89e143/coverage-7.10.6-cp312-cp312-musllinux_1_2_i686.whl", hash = "sha256:282b1b20f45df57cc508c1e033403f02283adfb67d4c9c35a90281d81e5c52c5", size = 248974, upload-time = "2025-08-29T15:33:38.175Z" },
    { url = "https://files.pythonhosted.org/packages/0d/9c/8ce95dee640a38e760d5b747c10913e7a06554704d60b41e73fdea6a1ffd/coverage-7.10.6-cp312-cp312-musllinux_1_2_x86_64.whl", hash = "sha256:8cdbe264f11afd69841bd8c0d83ca10b5b32853263ee62e6ac6a0ab63895f972", size = 250409, upload-time = "2025-08-29T15:33:39.447Z" },
    { url = "https://files.pythonhosted.org/packages/04/12/7a55b0bdde78a98e2eb2356771fd2dcddb96579e8342bb52aa5bc52e96f0/coverage-7.10.6-cp312-cp312-win32.whl", hash = "sha256:a517feaf3a0a3eca1ee985d8373135cfdedfbba3882a5eab4362bda7c7cf518d", size = 219724, upload-time = "2025-08-29T15:33:41.172Z" },
    { url = "https://files.pythonhosted.org/packages/36/4a/32b185b8b8e327802c9efce3d3108d2fe2d9d31f153a0f7ecfd59c773705/coverage-7.10.6-cp312-cp312-win_amd64.whl", hash = "sha256:856986eadf41f52b214176d894a7de05331117f6035a28ac0016c0f63d887629", size = 220536, upload-time = "2025-08-29T15:33:42.524Z" },
    { url = "https://files.pythonhosted.org/packages/08/3a/d5d8dc703e4998038c3099eaf77adddb00536a3cec08c8dcd556a36a3eb4/coverage-7.10.6-cp312-cp312-win_arm64.whl", hash = "sha256:acf36b8268785aad739443fa2780c16260ee3fa09d12b3a70f772ef100939d80", size = 219171, upload-time = "2025-08-29T15:33:43.974Z" },
    { url = "https://files.pythonhosted.org/packages/bd/e7/917e5953ea29a28c1057729c1d5af9084ab6d9c66217523fd0e10f14d8f6/coverage-7.10.6-cp313-cp313-macosx_10_13_x86_64.whl", hash = "sha256:ffea0575345e9ee0144dfe5701aa17f3ba546f8c3bb48db62ae101afb740e7d6", size = 217351, upload-time = "2025-08-29T15:33:45.438Z" },
    { url = "https://files.pythonhosted.org/packages/eb/86/2e161b93a4f11d0ea93f9bebb6a53f113d5d6e416d7561ca41bb0a29996b/coverage-7.10.6-cp313-cp313-macosx_11_0_arm64.whl", hash = "sha256:95d91d7317cde40a1c249d6b7382750b7e6d86fad9d8eaf4fa3f8f44cf171e80", size = 217600, upload-time = "2025-08-29T15:33:47.269Z" },
    { url = "https://files.pythonhosted.org/packages/0e/66/d03348fdd8df262b3a7fb4ee5727e6e4936e39e2f3a842e803196946f200/coverage-7.10.6-cp313-cp313-manylinux1_i686.manylinux_2_28_i686.manylinux_2_5_i686.whl", hash = "sha256:3e23dd5408fe71a356b41baa82892772a4cefcf758f2ca3383d2aa39e1b7a003", size = 248600, upload-time = "2025-08-29T15:33:48.953Z" },
    { url = "https://files.pythonhosted.org/packages/73/dd/508420fb47d09d904d962f123221bc249f64b5e56aa93d5f5f7603be475f/coverage-7.10.6-cp313-cp313-manylinux1_x86_64.manylinux_2_28_x86_64.manylinux_2_5_x86_64.whl", hash = "sha256:0f3f56e4cb573755e96a16501a98bf211f100463d70275759e73f3cbc00d4f27", size = 251206, upload-time = "2025-08-29T15:33:50.697Z" },
    { url = "https://files.pythonhosted.org/packages/e9/1f/9020135734184f439da85c70ea78194c2730e56c2d18aee6e8ff1719d50d/coverage-7.10.6-cp313-cp313-manylinux2014_aarch64.manylinux_2_17_aarch64.manylinux_2_28_aarch64.whl", hash = "sha256:db4a1d897bbbe7339946ffa2fe60c10cc81c43fab8b062d3fcb84188688174a4", size = 252478, upload-time = "2025-08-29T15:33:52.303Z" },
    { url = "https://files.pythonhosted.org/packages/a4/a4/3d228f3942bb5a2051fde28c136eea23a761177dc4ff4ef54533164ce255/coverage-7.10.6-cp313-cp313-musllinux_1_2_aarch64.whl", hash = "sha256:d8fd7879082953c156d5b13c74aa6cca37f6a6f4747b39538504c3f9c63d043d", size = 250637, upload-time = "2025-08-29T15:33:53.67Z" },
    { url = "https://files.pythonhosted.org/packages/36/e3/293dce8cdb9a83de971637afc59b7190faad60603b40e32635cbd15fbf61/coverage-7.10.6-cp313-cp313-musllinux_1_2_i686.whl", hash = "sha256:28395ca3f71cd103b8c116333fa9db867f3a3e1ad6a084aa3725ae002b6583bc", size = 248529, upload-time = "2025-08-29T15:33:55.022Z" },
    { url = "https://files.pythonhosted.org/packages/90/26/64eecfa214e80dd1d101e420cab2901827de0e49631d666543d0e53cf597/coverage-7.10.6-cp313-cp313-musllinux_1_2_x86_64.whl", hash = "sha256:61c950fc33d29c91b9e18540e1aed7d9f6787cc870a3e4032493bbbe641d12fc", size = 250143, upload-time = "2025-08-29T15:33:56.386Z" },
    { url = "https://files.pythonhosted.org/packages/3e/70/bd80588338f65ea5b0d97e424b820fb4068b9cfb9597fbd91963086e004b/coverage-7.10.6-cp313-cp313-win32.whl", hash = "sha256:160c00a5e6b6bdf4e5984b0ef21fc860bc94416c41b7df4d63f536d17c38902e", size = 219770, upload-time = "2025-08-29T15:33:58.063Z" },
    { url = "https://files.pythonhosted.org/packages/a7/14/0b831122305abcc1060c008f6c97bbdc0a913ab47d65070a01dc50293c2b/coverage-7.10.6-cp313-cp313-win_amd64.whl", hash = "sha256:628055297f3e2aa181464c3808402887643405573eb3d9de060d81531fa79d32", size = 220566, upload-time = "2025-08-29T15:33:59.766Z" },
    { url = "https://files.pythonhosted.org/packages/83/c6/81a83778c1f83f1a4a168ed6673eeedc205afb562d8500175292ca64b94e/coverage-7.10.6-cp313-cp313-win_arm64.whl", hash = "sha256:df4ec1f8540b0bcbe26ca7dd0f541847cc8a108b35596f9f91f59f0c060bfdd2", size = 219195, upload-time = "2025-08-29T15:34:01.191Z" },
    { url = "https://files.pythonhosted.org/packages/d7/1c/ccccf4bf116f9517275fa85047495515add43e41dfe8e0bef6e333c6b344/coverage-7.10.6-cp313-cp313t-macosx_10_13_x86_64.whl", hash = "sha256:c9a8b7a34a4de3ed987f636f71881cd3b8339f61118b1aa311fbda12741bff0b", size = 218059, upload-time = "2025-08-29T15:34:02.91Z" },
    { url = "https://files.pythonhosted.org/packages/92/97/8a3ceff833d27c7492af4f39d5da6761e9ff624831db9e9f25b3886ddbca/coverage-7.10.6-cp313-cp313t-macosx_11_0_arm64.whl", hash = "sha256:8dd5af36092430c2b075cee966719898f2ae87b636cefb85a653f1d0ba5d5393", size = 218287, upload-time = "2025-08-29T15:34:05.106Z" },
    { url = "https://files.pythonhosted.org/packages/92/d8/50b4a32580cf41ff0423777a2791aaf3269ab60c840b62009aec12d3970d/coverage-7.10.6-cp313-cp313t-manylinux1_i686.manylinux_2_28_i686.manylinux_2_5_i686.whl", hash = "sha256:b0353b0f0850d49ada66fdd7d0c7cdb0f86b900bb9e367024fd14a60cecc1e27", size = 259625, upload-time = "2025-08-29T15:34:06.575Z" },
    { url = "https://files.pythonhosted.org/packages/7e/7e/6a7df5a6fb440a0179d94a348eb6616ed4745e7df26bf2a02bc4db72c421/coverage-7.10.6-cp313-cp313t-manylinux1_x86_64.manylinux_2_28_x86_64.manylinux_2_5_x86_64.whl", hash = "sha256:d6b9ae13d5d3e8aeca9ca94198aa7b3ebbc5acfada557d724f2a1f03d2c0b0df", size = 261801, upload-time = "2025-08-29T15:34:08.006Z" },
    { url = "https://files.pythonhosted.org/packages/3a/4c/a270a414f4ed5d196b9d3d67922968e768cd971d1b251e1b4f75e9362f75/coverage-7.10.6-cp313-cp313t-manylinux2014_aarch64.manylinux_2_17_aarch64.manylinux_2_28_aarch64.whl", hash = "sha256:675824a363cc05781b1527b39dc2587b8984965834a748177ee3c37b64ffeafb", size = 264027, upload-time = "2025-08-29T15:34:09.806Z" },
    { url = "https://files.pythonhosted.org/packages/9c/8b/3210d663d594926c12f373c5370bf1e7c5c3a427519a8afa65b561b9a55c/coverage-7.10.6-cp313-cp313t-musllinux_1_2_aarch64.whl", hash = "sha256:692d70ea725f471a547c305f0d0fc6a73480c62fb0da726370c088ab21aed282", size = 261576, upload-time = "2025-08-29T15:34:11.585Z" },
    { url = "https://files.pythonhosted.org/packages/72/d0/e1961eff67e9e1dba3fc5eb7a4caf726b35a5b03776892da8d79ec895775/coverage-7.10.6-cp313-cp313t-musllinux_1_2_i686.whl", hash = "sha256:851430a9a361c7a8484a36126d1d0ff8d529d97385eacc8dfdc9bfc8c2d2cbe4", size = 259341, upload-time = "2025-08-29T15:34:13.159Z" },
    { url = "https://files.pythonhosted.org/packages/3a/06/d6478d152cd189b33eac691cba27a40704990ba95de49771285f34a5861e/coverage-7.10.6-cp313-cp313t-musllinux_1_2_x86_64.whl", hash = "sha256:d9369a23186d189b2fc95cc08b8160ba242057e887d766864f7adf3c46b2df21", size = 260468, upload-time = "2025-08-29T15:34:14.571Z" },
    { url = "https://files.pythonhosted.org/packages/ed/73/737440247c914a332f0b47f7598535b29965bf305e19bbc22d4c39615d2b/coverage-7.10.6-cp313-cp313t-win32.whl", hash = "sha256:92be86fcb125e9bda0da7806afd29a3fd33fdf58fba5d60318399adf40bf37d0", size = 220429, upload-time = "2025-08-29T15:34:16.394Z" },
    { url = "https://files.pythonhosted.org/packages/bd/76/b92d3214740f2357ef4a27c75a526eb6c28f79c402e9f20a922c295c05e2/coverage-7.10.6-cp313-cp313t-win_amd64.whl", hash = "sha256:6b3039e2ca459a70c79523d39347d83b73f2f06af5624905eba7ec34d64d80b5", size = 221493, upload-time = "2025-08-29T15:34:17.835Z" },
    { url = "https://files.pythonhosted.org/packages/fc/8e/6dcb29c599c8a1f654ec6cb68d76644fe635513af16e932d2d4ad1e5ac6e/coverage-7.10.6-cp313-cp313t-win_arm64.whl", hash = "sha256:3fb99d0786fe17b228eab663d16bee2288e8724d26a199c29325aac4b0319b9b", size = 219757, upload-time = "2025-08-29T15:34:19.248Z" },
    { url = "https://files.pythonhosted.org/packages/d3/aa/76cf0b5ec00619ef208da4689281d48b57f2c7fde883d14bf9441b74d59f/coverage-7.10.6-cp314-cp314-macosx_10_13_x86_64.whl", hash = "sha256:6008a021907be8c4c02f37cdc3ffb258493bdebfeaf9a839f9e71dfdc47b018e", size = 217331, upload-time = "2025-08-29T15:34:20.846Z" },
    { url = "https://files.pythonhosted.org/packages/65/91/8e41b8c7c505d398d7730206f3cbb4a875a35ca1041efc518051bfce0f6b/coverage-7.10.6-cp314-cp314-macosx_11_0_arm64.whl", hash = "sha256:5e75e37f23eb144e78940b40395b42f2321951206a4f50e23cfd6e8a198d3ceb", size = 217607, upload-time = "2025-08-29T15:34:22.433Z" },
    { url = "https://files.pythonhosted.org/packages/87/7f/f718e732a423d442e6616580a951b8d1ec3575ea48bcd0e2228386805e79/coverage-7.10.6-cp314-cp314-manylinux1_i686.manylinux_2_28_i686.manylinux_2_5_i686.whl", hash = "sha256:0f7cb359a448e043c576f0da00aa8bfd796a01b06aa610ca453d4dde09cc1034", size = 248663, upload-time = "2025-08-29T15:34:24.425Z" },
    { url = "https://files.pythonhosted.org/packages/e6/52/c1106120e6d801ac03e12b5285e971e758e925b6f82ee9b86db3aa10045d/coverage-7.10.6-cp314-cp314-manylinux1_x86_64.manylinux_2_28_x86_64.manylinux_2_5_x86_64.whl", hash = "sha256:c68018e4fc4e14b5668f1353b41ccf4bc83ba355f0e1b3836861c6f042d89ac1", size = 251197, upload-time = "2025-08-29T15:34:25.906Z" },
    { url = "https://files.pythonhosted.org/packages/3d/ec/3a8645b1bb40e36acde9c0609f08942852a4af91a937fe2c129a38f2d3f5/coverage-7.10.6-cp314-cp314-manylinux2014_aarch64.manylinux_2_17_aarch64.manylinux_2_28_aarch64.whl", hash = "sha256:cd4b2b0707fc55afa160cd5fc33b27ccbf75ca11d81f4ec9863d5793fc6df56a", size = 252551, upload-time = "2025-08-29T15:34:27.337Z" },
    { url = "https://files.pythonhosted.org/packages/a1/70/09ecb68eeb1155b28a1d16525fd3a9b65fbe75337311a99830df935d62b6/coverage-7.10.6-cp314-cp314-musllinux_1_2_aarch64.whl", hash = "sha256:4cec13817a651f8804a86e4f79d815b3b28472c910e099e4d5a0e8a3b6a1d4cb", size = 250553, upload-time = "2025-08-29T15:34:29.065Z" },
    { url = "https://files.pythonhosted.org/packages/c6/80/47df374b893fa812e953b5bc93dcb1427a7b3d7a1a7d2db33043d17f74b9/coverage-7.10.6-cp314-cp314-musllinux_1_2_i686.whl", hash = "sha256:f2a6a8e06bbda06f78739f40bfb56c45d14eb8249d0f0ea6d4b3d48e1f7c695d", size = 248486, upload-time = "2025-08-29T15:34:30.897Z" },
    { url = "https://files.pythonhosted.org/packages/4a/65/9f98640979ecee1b0d1a7164b589de720ddf8100d1747d9bbdb84be0c0fb/coverage-7.10.6-cp314-cp314-musllinux_1_2_x86_64.whl", hash = "sha256:081b98395ced0d9bcf60ada7661a0b75f36b78b9d7e39ea0790bb4ed8da14747", size = 249981, upload-time = "2025-08-29T15:34:32.365Z" },
    { url = "https://files.pythonhosted.org/packages/1f/55/eeb6603371e6629037f47bd25bef300387257ed53a3c5fdb159b7ac8c651/coverage-7.10.6-cp314-cp314-win32.whl", hash = "sha256:6937347c5d7d069ee776b2bf4e1212f912a9f1f141a429c475e6089462fcecc5", size = 220054, upload-time = "2025-08-29T15:34:34.124Z" },
    { url = "https://files.pythonhosted.org/packages/15/d1/a0912b7611bc35412e919a2cd59ae98e7ea3b475e562668040a43fb27897/coverage-7.10.6-cp314-cp314-win_amd64.whl", hash = "sha256:adec1d980fa07e60b6ef865f9e5410ba760e4e1d26f60f7e5772c73b9a5b0713", size = 220851, upload-time = "2025-08-29T15:34:35.651Z" },
    { url = "https://files.pythonhosted.org/packages/ef/2d/11880bb8ef80a45338e0b3e0725e4c2d73ffbb4822c29d987078224fd6a5/coverage-7.10.6-cp314-cp314-win_arm64.whl", hash = "sha256:a80f7aef9535442bdcf562e5a0d5a5538ce8abe6bb209cfbf170c462ac2c2a32", size = 219429, upload-time = "2025-08-29T15:34:37.16Z" },
    { url = "https://files.pythonhosted.org/packages/83/c0/1f00caad775c03a700146f55536ecd097a881ff08d310a58b353a1421be0/coverage-7.10.6-cp314-cp314t-macosx_10_13_x86_64.whl", hash = "sha256:0de434f4fbbe5af4fa7989521c655c8c779afb61c53ab561b64dcee6149e4c65", size = 218080, upload-time = "2025-08-29T15:34:38.919Z" },
    { url = "https://files.pythonhosted.org/packages/a9/c4/b1c5d2bd7cc412cbeb035e257fd06ed4e3e139ac871d16a07434e145d18d/coverage-7.10.6-cp314-cp314t-macosx_11_0_arm64.whl", hash = "sha256:6e31b8155150c57e5ac43ccd289d079eb3f825187d7c66e755a055d2c85794c6", size = 218293, upload-time = "2025-08-29T15:34:40.425Z" },
    { url = "https://files.pythonhosted.org/packages/3f/07/4468d37c94724bf6ec354e4ec2f205fda194343e3e85fd2e59cec57e6a54/coverage-7.10.6-cp314-cp314t-manylinux1_i686.manylinux_2_28_i686.manylinux_2_5_i686.whl", hash = "sha256:98cede73eb83c31e2118ae8d379c12e3e42736903a8afcca92a7218e1f2903b0", size = 259800, upload-time = "2025-08-29T15:34:41.996Z" },
    { url = "https://files.pythonhosted.org/packages/82/d8/f8fb351be5fee31690cd8da768fd62f1cfab33c31d9f7baba6cd8960f6b8/coverage-7.10.6-cp314-cp314t-manylinux1_x86_64.manylinux_2_28_x86_64.manylinux_2_5_x86_64.whl", hash = "sha256:f863c08f4ff6b64fa8045b1e3da480f5374779ef187f07b82e0538c68cb4ff8e", size = 261965, upload-time = "2025-08-29T15:34:43.61Z" },
    { url = "https://files.pythonhosted.org/packages/e8/70/65d4d7cfc75c5c6eb2fed3ee5cdf420fd8ae09c4808723a89a81d5b1b9c3/coverage-7.10.6-cp314-cp314t-manylinux2014_aarch64.manylinux_2_17_aarch64.manylinux_2_28_aarch64.whl", hash = "sha256:2b38261034fda87be356f2c3f42221fdb4171c3ce7658066ae449241485390d5", size = 264220, upload-time = "2025-08-29T15:34:45.387Z" },
    { url = "https://files.pythonhosted.org/packages/98/3c/069df106d19024324cde10e4ec379fe2fb978017d25e97ebee23002fbadf/coverage-7.10.6-cp314-cp314t-musllinux_1_2_aarch64.whl", hash = "sha256:0e93b1476b79eae849dc3872faeb0bf7948fd9ea34869590bc16a2a00b9c82a7", size = 261660, upload-time = "2025-08-29T15:34:47.288Z" },
    { url = "https://files.pythonhosted.org/packages/fc/8a/2974d53904080c5dc91af798b3a54a4ccb99a45595cc0dcec6eb9616a57d/coverage-7.10.6-cp314-cp314t-musllinux_1_2_i686.whl", hash = "sha256:ff8a991f70f4c0cf53088abf1e3886edcc87d53004c7bb94e78650b4d3dac3b5", size = 259417, upload-time = "2025-08-29T15:34:48.779Z" },
    { url = "https://files.pythonhosted.org/packages/30/38/9616a6b49c686394b318974d7f6e08f38b8af2270ce7488e879888d1e5db/coverage-7.10.6-cp314-cp314t-musllinux_1_2_x86_64.whl", hash = "sha256:ac765b026c9f33044419cbba1da913cfb82cca1b60598ac1c7a5ed6aac4621a0", size = 260567, upload-time = "2025-08-29T15:34:50.718Z" },
    { url = "https://files.pythonhosted.org/packages/76/16/3ed2d6312b371a8cf804abf4e14895b70e4c3491c6e53536d63fd0958a8d/coverage-7.10.6-cp314-cp314t-win32.whl", hash = "sha256:441c357d55f4936875636ef2cfb3bee36e466dcf50df9afbd398ce79dba1ebb7", size = 220831, upload-time = "2025-08-29T15:34:52.653Z" },
    { url = "https://files.pythonhosted.org/packages/d5/e5/d38d0cb830abede2adb8b147770d2a3d0e7fecc7228245b9b1ae6c24930a/coverage-7.10.6-cp314-cp314t-win_amd64.whl", hash = "sha256:073711de3181b2e204e4870ac83a7c4853115b42e9cd4d145f2231e12d670930", size = 221950, upload-time = "2025-08-29T15:34:54.212Z" },
    { url = "https://files.pythonhosted.org/packages/f4/51/e48e550f6279349895b0ffcd6d2a690e3131ba3a7f4eafccc141966d4dea/coverage-7.10.6-cp314-cp314t-win_arm64.whl", hash = "sha256:137921f2bac5559334ba66122b753db6dc5d1cf01eb7b64eb412bb0d064ef35b", size = 219969, upload-time = "2025-08-29T15:34:55.83Z" },
    { url = "https://files.pythonhosted.org/packages/44/0c/50db5379b615854b5cf89146f8f5bd1d5a9693d7f3a987e269693521c404/coverage-7.10.6-py3-none-any.whl", hash = "sha256:92c4ecf6bf11b2e85fd4d8204814dc26e6a19f0c9d938c207c5cb0eadfcabbe3", size = 208986, upload-time = "2025-08-29T15:35:14.506Z" },
]

[[package]]
name = "cryptography"
version = "46.0.1"
source = { registry = "https://pypi.org/simple" }
dependencies = [
    { name = "cffi", marker = "platform_python_implementation != 'PyPy'" },
]
sdist = { url = "https://files.pythonhosted.org/packages/a9/62/e3664e6ffd7743e1694b244dde70b43a394f6f7fbcacf7014a8ff5197c73/cryptography-46.0.1.tar.gz", hash = "sha256:ed570874e88f213437f5cf758f9ef26cbfc3f336d889b1e592ee11283bb8d1c7", size = 749198, upload-time = "2025-09-17T00:10:35.797Z" }
wheels = [
    { url = "https://files.pythonhosted.org/packages/4c/8c/44ee01267ec01e26e43ebfdae3f120ec2312aa72fa4c0507ebe41a26739f/cryptography-46.0.1-cp311-abi3-macosx_10_9_universal2.whl", hash = "sha256:1cd6d50c1a8b79af1a6f703709d8973845f677c8e97b1268f5ff323d38ce8475", size = 7285044, upload-time = "2025-09-17T00:08:36.807Z" },
    { url = "https://files.pythonhosted.org/packages/22/59/9ae689a25047e0601adfcb159ec4f83c0b4149fdb5c3030cc94cd218141d/cryptography-46.0.1-cp311-abi3-manylinux2014_aarch64.manylinux_2_17_aarch64.whl", hash = "sha256:0ff483716be32690c14636e54a1f6e2e1b7bf8e22ca50b989f88fa1b2d287080", size = 4308182, upload-time = "2025-09-17T00:08:39.388Z" },
    { url = "https://files.pythonhosted.org/packages/c4/ee/ca6cc9df7118f2fcd142c76b1da0f14340d77518c05b1ebfbbabca6b9e7d/cryptography-46.0.1-cp311-abi3-manylinux2014_x86_64.manylinux_2_17_x86_64.whl", hash = "sha256:9873bf7c1f2a6330bdfe8621e7ce64b725784f9f0c3a6a55c3047af5849f920e", size = 4572393, upload-time = "2025-09-17T00:08:41.663Z" },
    { url = "https://files.pythonhosted.org/packages/7f/a3/0f5296f63815d8e985922b05c31f77ce44787b3127a67c0b7f70f115c45f/cryptography-46.0.1-cp311-abi3-manylinux_2_28_aarch64.whl", hash = "sha256:0dfb7c88d4462a0cfdd0d87a3c245a7bc3feb59de101f6ff88194f740f72eda6", size = 4308400, upload-time = "2025-09-17T00:08:43.559Z" },
    { url = "https://files.pythonhosted.org/packages/5d/8c/74fcda3e4e01be1d32775d5b4dd841acaac3c1b8fa4d0774c7ac8d52463d/cryptography-46.0.1-cp311-abi3-manylinux_2_28_armv7l.manylinux_2_31_armv7l.whl", hash = "sha256:e22801b61613ebdebf7deb18b507919e107547a1d39a3b57f5f855032dd7cfb8", size = 4015786, upload-time = "2025-09-17T00:08:45.758Z" },
    { url = "https://files.pythonhosted.org/packages/dc/b8/85d23287baeef273b0834481a3dd55bbed3a53587e3b8d9f0898235b8f91/cryptography-46.0.1-cp311-abi3-manylinux_2_28_ppc64le.whl", hash = "sha256:757af4f6341ce7a1e47c326ca2a81f41d236070217e5fbbad61bbfe299d55d28", size = 4982606, upload-time = "2025-09-17T00:08:47.602Z" },
    { url = "https://files.pythonhosted.org/packages/e5/d3/de61ad5b52433b389afca0bc70f02a7a1f074651221f599ce368da0fe437/cryptography-46.0.1-cp311-abi3-manylinux_2_28_x86_64.whl", hash = "sha256:f7a24ea78de345cfa7f6a8d3bde8b242c7fac27f2bd78fa23474ca38dfaeeab9", size = 4604234, upload-time = "2025-09-17T00:08:49.879Z" },
    { url = "https://files.pythonhosted.org/packages/dc/1f/dbd4d6570d84748439237a7478d124ee0134bf166ad129267b7ed8ea6d22/cryptography-46.0.1-cp311-abi3-manylinux_2_34_aarch64.whl", hash = "sha256:9e8776dac9e660c22241b6587fae51a67b4b0147daa4d176b172c3ff768ad736", size = 4307669, upload-time = "2025-09-17T00:08:52.321Z" },
    { url = "https://files.pythonhosted.org/packages/ec/fd/ca0a14ce7f0bfe92fa727aacaf2217eb25eb7e4ed513b14d8e03b26e63ed/cryptography-46.0.1-cp311-abi3-manylinux_2_34_ppc64le.whl", hash = "sha256:9f40642a140c0c8649987027867242b801486865277cbabc8c6059ddef16dc8b", size = 4947579, upload-time = "2025-09-17T00:08:54.697Z" },
    { url = "https://files.pythonhosted.org/packages/89/6b/09c30543bb93401f6f88fce556b3bdbb21e55ae14912c04b7bf355f5f96c/cryptography-46.0.1-cp311-abi3-manylinux_2_34_x86_64.whl", hash = "sha256:449ef2b321bec7d97ef2c944173275ebdab78f3abdd005400cc409e27cd159ab", size = 4603669, upload-time = "2025-09-17T00:08:57.16Z" },
    { url = "https://files.pythonhosted.org/packages/23/9a/38cb01cb09ce0adceda9fc627c9cf98eb890fc8d50cacbe79b011df20f8a/cryptography-46.0.1-cp311-abi3-musllinux_1_2_aarch64.whl", hash = "sha256:2dd339ba3345b908fa3141ddba4025568fa6fd398eabce3ef72a29ac2d73ad75", size = 4435828, upload-time = "2025-09-17T00:08:59.606Z" },
    { url = "https://files.pythonhosted.org/packages/0f/53/435b5c36a78d06ae0bef96d666209b0ecd8f8181bfe4dda46536705df59e/cryptography-46.0.1-cp311-abi3-musllinux_1_2_x86_64.whl", hash = "sha256:7411c910fb2a412053cf33cfad0153ee20d27e256c6c3f14d7d7d1d9fec59fd5", size = 4709553, upload-time = "2025-09-17T00:09:01.832Z" },
    { url = "https://files.pythonhosted.org/packages/f5/c4/0da6e55595d9b9cd3b6eb5dc22f3a07ded7f116a3ea72629cab595abb804/cryptography-46.0.1-cp311-abi3-win32.whl", hash = "sha256:cbb8e769d4cac884bb28e3ff620ef1001b75588a5c83c9c9f1fdc9afbe7f29b0", size = 3058327, upload-time = "2025-09-17T00:09:03.726Z" },
    { url = "https://files.pythonhosted.org/packages/95/0f/cd29a35e0d6e78a0ee61793564c8cff0929c38391cb0de27627bdc7525aa/cryptography-46.0.1-cp311-abi3-win_amd64.whl", hash = "sha256:92e8cfe8bd7dd86eac0a677499894862cd5cc2fd74de917daa881d00871ac8e7", size = 3523893, upload-time = "2025-09-17T00:09:06.272Z" },
    { url = "https://files.pythonhosted.org/packages/f2/dd/eea390f3e78432bc3d2f53952375f8b37cb4d37783e626faa6a51e751719/cryptography-46.0.1-cp311-abi3-win_arm64.whl", hash = "sha256:db5597a4c7353b2e5fb05a8e6cb74b56a4658a2b7bf3cb6b1821ae7e7fd6eaa0", size = 2932145, upload-time = "2025-09-17T00:09:08.568Z" },
    { url = "https://files.pythonhosted.org/packages/0a/fb/c73588561afcd5e24b089952bd210b14676c0c5bf1213376350ae111945c/cryptography-46.0.1-cp314-cp314t-macosx_10_9_universal2.whl", hash = "sha256:4c49eda9a23019e11d32a0eb51a27b3e7ddedde91e099c0ac6373e3aacc0d2ee", size = 7193928, upload-time = "2025-09-17T00:09:10.595Z" },
    { url = "https://files.pythonhosted.org/packages/26/34/0ff0bb2d2c79f25a2a63109f3b76b9108a906dd2a2eb5c1d460b9938adbb/cryptography-46.0.1-cp314-cp314t-manylinux2014_aarch64.manylinux_2_17_aarch64.whl", hash = "sha256:9babb7818fdd71394e576cf26c5452df77a355eac1a27ddfa24096665a27f8fd", size = 4293515, upload-time = "2025-09-17T00:09:12.861Z" },
    { url = "https://files.pythonhosted.org/packages/df/b7/d4f848aee24ecd1be01db6c42c4a270069a4f02a105d9c57e143daf6cf0f/cryptography-46.0.1-cp314-cp314t-manylinux2014_x86_64.manylinux_2_17_x86_64.whl", hash = "sha256:9f2c4cc63be3ef43c0221861177cee5d14b505cd4d4599a89e2cd273c4d3542a", size = 4545619, upload-time = "2025-09-17T00:09:15.397Z" },
    { url = "https://files.pythonhosted.org/packages/44/a5/42fedefc754fd1901e2d95a69815ea4ec8a9eed31f4c4361fcab80288661/cryptography-46.0.1-cp314-cp314t-manylinux_2_28_aarch64.whl", hash = "sha256:41c281a74df173876da1dc9a9b6953d387f06e3d3ed9284e3baae3ab3f40883a", size = 4299160, upload-time = "2025-09-17T00:09:17.155Z" },
    { url = "https://files.pythonhosted.org/packages/86/a1/cd21174f56e769c831fbbd6399a1b7519b0ff6280acec1b826d7b072640c/cryptography-46.0.1-cp314-cp314t-manylinux_2_28_armv7l.manylinux_2_31_armv7l.whl", hash = "sha256:0a17377fa52563d730248ba1f68185461fff36e8bc75d8787a7dd2e20a802b7a", size = 3994491, upload-time = "2025-09-17T00:09:18.971Z" },
    { url = "https://files.pythonhosted.org/packages/8d/2f/a8cbfa1c029987ddc746fd966711d4fa71efc891d37fbe9f030fe5ab4eec/cryptography-46.0.1-cp314-cp314t-manylinux_2_28_ppc64le.whl", hash = "sha256:0d1922d9280e08cde90b518a10cd66831f632960a8d08cb3418922d83fce6f12", size = 4960157, upload-time = "2025-09-17T00:09:20.923Z" },
    { url = "https://files.pythonhosted.org/packages/67/ae/63a84e6789e0d5a2502edf06b552bcb0fa9ff16147265d5c44a211942abe/cryptography-46.0.1-cp314-cp314t-manylinux_2_28_x86_64.whl", hash = "sha256:af84e8e99f1a82cea149e253014ea9dc89f75b82c87bb6c7242203186f465129", size = 4577263, upload-time = "2025-09-17T00:09:23.356Z" },
    { url = "https://files.pythonhosted.org/packages/ef/8f/1b9fa8e92bd9cbcb3b7e1e593a5232f2c1e6f9bd72b919c1a6b37d315f92/cryptography-46.0.1-cp314-cp314t-manylinux_2_34_aarch64.whl", hash = "sha256:ef648d2c690703501714588b2ba640facd50fd16548133b11b2859e8655a69da", size = 4298703, upload-time = "2025-09-17T00:09:25.566Z" },
    { url = "https://files.pythonhosted.org/packages/c3/af/bb95db070e73fea3fae31d8a69ac1463d89d1c084220f549b00dd01094a8/cryptography-46.0.1-cp314-cp314t-manylinux_2_34_ppc64le.whl", hash = "sha256:e94eb5fa32a8a9f9bf991f424f002913e3dd7c699ef552db9b14ba6a76a6313b", size = 4926363, upload-time = "2025-09-17T00:09:27.451Z" },
    { url = "https://files.pythonhosted.org/packages/f5/3b/d8fb17ffeb3a83157a1cc0aa5c60691d062aceecba09c2e5e77ebfc1870c/cryptography-46.0.1-cp314-cp314t-manylinux_2_34_x86_64.whl", hash = "sha256:534b96c0831855e29fc3b069b085fd185aa5353033631a585d5cd4dd5d40d657", size = 4576958, upload-time = "2025-09-17T00:09:29.924Z" },
    { url = "https://files.pythonhosted.org/packages/d9/46/86bc3a05c10c8aa88c8ae7e953a8b4e407c57823ed201dbcba55c4d655f4/cryptography-46.0.1-cp314-cp314t-musllinux_1_2_aarch64.whl", hash = "sha256:f9b55038b5c6c47559aa33626d8ecd092f354e23de3c6975e4bb205df128a2a0", size = 4422507, upload-time = "2025-09-17T00:09:32.222Z" },
    { url = "https://files.pythonhosted.org/packages/a8/4e/387e5a21dfd2b4198e74968a541cfd6128f66f8ec94ed971776e15091ac3/cryptography-46.0.1-cp314-cp314t-musllinux_1_2_x86_64.whl", hash = "sha256:ec13b7105117dbc9afd023300fb9954d72ca855c274fe563e72428ece10191c0", size = 4683964, upload-time = "2025-09-17T00:09:34.118Z" },
    { url = "https://files.pythonhosted.org/packages/25/a3/f9f5907b166adb8f26762071474b38bbfcf89858a5282f032899075a38a1/cryptography-46.0.1-cp314-cp314t-win32.whl", hash = "sha256:504e464944f2c003a0785b81668fe23c06f3b037e9cb9f68a7c672246319f277", size = 3029705, upload-time = "2025-09-17T00:09:36.381Z" },
    { url = "https://files.pythonhosted.org/packages/12/66/4d3a4f1850db2e71c2b1628d14b70b5e4c1684a1bd462f7fffb93c041c38/cryptography-46.0.1-cp314-cp314t-win_amd64.whl", hash = "sha256:c52fded6383f7e20eaf70a60aeddd796b3677c3ad2922c801be330db62778e05", size = 3502175, upload-time = "2025-09-17T00:09:38.261Z" },
    { url = "https://files.pythonhosted.org/packages/52/c7/9f10ad91435ef7d0d99a0b93c4360bea3df18050ff5b9038c489c31ac2f5/cryptography-46.0.1-cp314-cp314t-win_arm64.whl", hash = "sha256:9495d78f52c804b5ec8878b5b8c7873aa8e63db9cd9ee387ff2db3fffe4df784", size = 2912354, upload-time = "2025-09-17T00:09:40.078Z" },
    { url = "https://files.pythonhosted.org/packages/98/e5/fbd632385542a3311915976f88e0dfcf09e62a3fc0aff86fb6762162a24d/cryptography-46.0.1-cp38-abi3-macosx_10_9_universal2.whl", hash = "sha256:d84c40bdb8674c29fa192373498b6cb1e84f882889d21a471b45d1f868d8d44b", size = 7255677, upload-time = "2025-09-17T00:09:42.407Z" },
    { url = "https://files.pythonhosted.org/packages/56/3e/13ce6eab9ad6eba1b15a7bd476f005a4c1b3f299f4c2f32b22408b0edccf/cryptography-46.0.1-cp38-abi3-manylinux2014_aarch64.manylinux_2_17_aarch64.whl", hash = "sha256:9ed64e5083fa806709e74fc5ea067dfef9090e5b7a2320a49be3c9df3583a2d8", size = 4301110, upload-time = "2025-09-17T00:09:45.614Z" },
    { url = "https://files.pythonhosted.org/packages/a2/67/65dc233c1ddd688073cf7b136b06ff4b84bf517ba5529607c9d79720fc67/cryptography-46.0.1-cp38-abi3-manylinux2014_x86_64.manylinux_2_17_x86_64.whl", hash = "sha256:341fb7a26bc9d6093c1b124b9f13acc283d2d51da440b98b55ab3f79f2522ead", size = 4562369, upload-time = "2025-09-17T00:09:47.601Z" },
    { url = "https://files.pythonhosted.org/packages/17/db/d64ae4c6f4e98c3dac5bf35dd4d103f4c7c345703e43560113e5e8e31b2b/cryptography-46.0.1-cp38-abi3-manylinux_2_28_aarch64.whl", hash = "sha256:6ef1488967e729948d424d09c94753d0167ce59afba8d0f6c07a22b629c557b2", size = 4302126, upload-time = "2025-09-17T00:09:49.335Z" },
    { url = "https://files.pythonhosted.org/packages/3d/19/5f1eea17d4805ebdc2e685b7b02800c4f63f3dd46cfa8d4c18373fea46c8/cryptography-46.0.1-cp38-abi3-manylinux_2_28_armv7l.manylinux_2_31_armv7l.whl", hash = "sha256:7823bc7cdf0b747ecfb096d004cc41573c2f5c7e3a29861603a2871b43d3ef32", size = 4009431, upload-time = "2025-09-17T00:09:51.239Z" },
    { url = "https://files.pythonhosted.org/packages/81/b5/229ba6088fe7abccbfe4c5edb96c7a5ad547fac5fdd0d40aa6ea540b2985/cryptography-46.0.1-cp38-abi3-manylinux_2_28_ppc64le.whl", hash = "sha256:f736ab8036796f5a119ff8211deda416f8c15ce03776db704a7a4e17381cb2ef", size = 4980739, upload-time = "2025-09-17T00:09:54.181Z" },
    { url = "https://files.pythonhosted.org/packages/3a/9c/50aa38907b201e74bc43c572f9603fa82b58e831bd13c245613a23cff736/cryptography-46.0.1-cp38-abi3-manylinux_2_28_x86_64.whl", hash = "sha256:e46710a240a41d594953012213ea8ca398cd2448fbc5d0f1be8160b5511104a0", size = 4592289, upload-time = "2025-09-17T00:09:56.731Z" },
    { url = "https://files.pythonhosted.org/packages/5a/33/229858f8a5bb22f82468bb285e9f4c44a31978d5f5830bb4ea1cf8a4e454/cryptography-46.0.1-cp38-abi3-manylinux_2_34_aarch64.whl", hash = "sha256:84ef1f145de5aee82ea2447224dc23f065ff4cc5791bb3b506615957a6ba8128", size = 4301815, upload-time = "2025-09-17T00:09:58.548Z" },
    { url = "https://files.pythonhosted.org/packages/52/cb/b76b2c87fbd6ed4a231884bea3ce073406ba8e2dae9defad910d33cbf408/cryptography-46.0.1-cp38-abi3-manylinux_2_34_ppc64le.whl", hash = "sha256:9394c7d5a7565ac5f7d9ba38b2617448eba384d7b107b262d63890079fad77ca", size = 4943251, upload-time = "2025-09-17T00:10:00.475Z" },
    { url = "https://files.pythonhosted.org/packages/94/0f/f66125ecf88e4cb5b8017ff43f3a87ede2d064cb54a1c5893f9da9d65093/cryptography-46.0.1-cp38-abi3-manylinux_2_34_x86_64.whl", hash = "sha256:ed957044e368ed295257ae3d212b95456bd9756df490e1ac4538857f67531fcc", size = 4591247, upload-time = "2025-09-17T00:10:02.874Z" },
    { url = "https://files.pythonhosted.org/packages/f6/22/9f3134ae436b63b463cfdf0ff506a0570da6873adb4bf8c19b8a5b4bac64/cryptography-46.0.1-cp38-abi3-musllinux_1_2_aarch64.whl", hash = "sha256:f7de12fa0eee6234de9a9ce0ffcfa6ce97361db7a50b09b65c63ac58e5f22fc7", size = 4428534, upload-time = "2025-09-17T00:10:04.994Z" },
    { url = "https://files.pythonhosted.org/packages/89/39/e6042bcb2638650b0005c752c38ea830cbfbcbb1830e4d64d530000aa8dc/cryptography-46.0.1-cp38-abi3-musllinux_1_2_x86_64.whl", hash = "sha256:7fab1187b6c6b2f11a326f33b036f7168f5b996aedd0c059f9738915e4e8f53a", size = 4699541, upload-time = "2025-09-17T00:10:06.925Z" },
    { url = "https://files.pythonhosted.org/packages/68/46/753d457492d15458c7b5a653fc9a84a1c9c7a83af6ebdc94c3fc373ca6e8/cryptography-46.0.1-cp38-abi3-win32.whl", hash = "sha256:45f790934ac1018adeba46a0f7289b2b8fe76ba774a88c7f1922213a56c98bc1", size = 3043779, upload-time = "2025-09-17T00:10:08.951Z" },
    { url = "https://files.pythonhosted.org/packages/2f/50/b6f3b540c2f6ee712feeb5fa780bb11fad76634e71334718568e7695cb55/cryptography-46.0.1-cp38-abi3-win_amd64.whl", hash = "sha256:7176a5ab56fac98d706921f6416a05e5aff7df0e4b91516f450f8627cda22af3", size = 3517226, upload-time = "2025-09-17T00:10:10.769Z" },
    { url = "https://files.pythonhosted.org/packages/ff/e8/77d17d00981cdd27cc493e81e1749a0b8bbfb843780dbd841e30d7f50743/cryptography-46.0.1-cp38-abi3-win_arm64.whl", hash = "sha256:efc9e51c3e595267ff84adf56e9b357db89ab2279d7e375ffcaf8f678606f3d9", size = 2923149, upload-time = "2025-09-17T00:10:13.236Z" },
]

[[package]]
name = "distro"
version = "1.9.0"
source = { registry = "https://pypi.org/simple" }
sdist = { url = "https://files.pythonhosted.org/packages/fc/f8/98eea607f65de6527f8a2e8885fc8015d3e6f5775df186e443e0964a11c3/distro-1.9.0.tar.gz", hash = "sha256:2fa77c6fd8940f116ee1d6b94a2f90b13b5ea8d019b98bc8bafdcabcdd9bdbed", size = 60722, upload-time = "2023-12-24T09:54:32.31Z" }
wheels = [
    { url = "https://files.pythonhosted.org/packages/12/b3/231ffd4ab1fc9d679809f356cebee130ac7daa00d6d6f3206dd4fd137e9e/distro-1.9.0-py3-none-any.whl", hash = "sha256:7bffd925d65168f85027d8da9af6bddab658135b840670a223589bc0c8ef02b2", size = 20277, upload-time = "2023-12-24T09:54:30.421Z" },
]

[[package]]
name = "docstring-parser"
version = "0.17.0"
source = { registry = "https://pypi.org/simple" }
sdist = { url = "https://files.pythonhosted.org/packages/b2/9d/c3b43da9515bd270df0f80548d9944e389870713cc1fe2b8fb35fe2bcefd/docstring_parser-0.17.0.tar.gz", hash = "sha256:583de4a309722b3315439bb31d64ba3eebada841f2e2cee23b99df001434c912", size = 27442, upload-time = "2025-07-21T07:35:01.868Z" }
wheels = [
    { url = "https://files.pythonhosted.org/packages/55/e2/2537ebcff11c1ee1ff17d8d0b6f4db75873e3b0fb32c2d4a2ee31ecb310a/docstring_parser-0.17.0-py3-none-any.whl", hash = "sha256:cf2569abd23dce8099b300f9b4fa8191e9582dda731fd533daf54c4551658708", size = 36896, upload-time = "2025-07-21T07:35:00.684Z" },
]

[[package]]
<<<<<<< HEAD
name = "eval-type-backport"
version = "0.2.2"
source = { registry = "https://pypi.org/simple" }
sdist = { url = "https://files.pythonhosted.org/packages/30/ea/8b0ac4469d4c347c6a385ff09dc3c048c2d021696664e26c7ee6791631b5/eval_type_backport-0.2.2.tar.gz", hash = "sha256:f0576b4cf01ebb5bd358d02314d31846af5e07678387486e2c798af0e7d849c1", size = 9079, upload-time = "2024-12-21T20:09:46.005Z" }
wheels = [
    { url = "https://files.pythonhosted.org/packages/ce/31/55cd413eaccd39125368be33c46de24a1f639f2e12349b0361b4678f3915/eval_type_backport-0.2.2-py3-none-any.whl", hash = "sha256:cb6ad7c393517f476f96d456d0412ea80f0a8cf96f6892834cd9340149111b0a", size = 5830, upload-time = "2024-12-21T20:09:44.175Z" },
=======
name = "dotenv"
version = "0.9.9"
source = { registry = "https://pypi.org/simple" }
dependencies = [
    { name = "python-dotenv" },
]
wheels = [
    { url = "https://files.pythonhosted.org/packages/b2/b7/545d2c10c1fc15e48653c91efde329a790f2eecfbbf2bd16003b5db2bab0/dotenv-0.9.9-py2.py3-none-any.whl", hash = "sha256:29cf74a087b31dafdb5a446b6d7e11cbce8ed2741540e2339c69fbef92c94ce9", size = 1892, upload-time = "2025-02-19T22:15:01.647Z" },
>>>>>>> e3917bfb
]

[[package]]
name = "ftfy"
version = "6.3.1"
source = { registry = "https://pypi.org/simple" }
dependencies = [
    { name = "wcwidth" },
]
sdist = { url = "https://files.pythonhosted.org/packages/a5/d3/8650919bc3c7c6e90ee3fa7fd618bf373cbbe55dff043bd67353dbb20cd8/ftfy-6.3.1.tar.gz", hash = "sha256:9b3c3d90f84fb267fe64d375a07b7f8912d817cf86009ae134aa03e1819506ec", size = 308927, upload-time = "2024-10-26T00:50:35.149Z" }
wheels = [
    { url = "https://files.pythonhosted.org/packages/ab/6e/81d47999aebc1b155f81eca4477a616a70f238a2549848c38983f3c22a82/ftfy-6.3.1-py3-none-any.whl", hash = "sha256:7c70eb532015cd2f9adb53f101fb6c7945988d023a085d127d1573dc49dd0083", size = 44821, upload-time = "2024-10-26T00:50:33.425Z" },
]

[[package]]
name = "genai-prices"
version = "0.0.27"
source = { registry = "https://pypi.org/simple" }
dependencies = [
    { name = "httpx" },
    { name = "pydantic" },
]
sdist = { url = "https://files.pythonhosted.org/packages/e9/f1/e9da3299662343f4757e7113bda469f9a3fcdec03a57e6f926ecae790620/genai_prices-0.0.27.tar.gz", hash = "sha256:e0ac07c9af75c6cd28c3feab5ed4dd7299e459975927145f1aa25317db3fb24d", size = 45451, upload-time = "2025-09-10T19:02:20.714Z" }
wheels = [
    { url = "https://files.pythonhosted.org/packages/43/75/f2e11c7a357289934a26e45d60eb9892523e5e9b07ad886be7a8a35078b1/genai_prices-0.0.27-py3-none-any.whl", hash = "sha256:3f95bf72378ddfc88992755e33f1b208f15242697807d71ade5c1627caa56ce1", size = 48053, upload-time = "2025-09-10T19:02:19.416Z" },
]

[[package]]
<<<<<<< HEAD
=======
name = "google"
version = "3.0.0"
source = { registry = "https://pypi.org/simple" }
dependencies = [
    { name = "beautifulsoup4" },
]
sdist = { url = "https://files.pythonhosted.org/packages/89/97/b49c69893cddea912c7a660a4b6102c6b02cd268f8c7162dd70b7c16f753/google-3.0.0.tar.gz", hash = "sha256:143530122ee5130509ad5e989f0512f7cb218b2d4eddbafbad40fd10e8d8ccbe", size = 44978, upload-time = "2020-07-11T14:50:45.678Z" }
wheels = [
    { url = "https://files.pythonhosted.org/packages/ac/35/17c9141c4ae21e9a29a43acdfd848e3e468a810517f862cad07977bf8fe9/google-3.0.0-py2.py3-none-any.whl", hash = "sha256:889cf695f84e4ae2c55fbc0cfdaf4c1e729417fa52ab1db0485202ba173e4935", size = 45258, upload-time = "2020-07-11T14:49:58.287Z" },
]

[[package]]
>>>>>>> e3917bfb
name = "google-ai-generativelanguage"
version = "0.6.15"
source = { registry = "https://pypi.org/simple" }
dependencies = [
    { name = "google-api-core", extra = ["grpc"] },
    { name = "google-auth" },
    { name = "proto-plus" },
    { name = "protobuf" },
]
sdist = { url = "https://files.pythonhosted.org/packages/11/d1/48fe5d7a43d278e9f6b5ada810b0a3530bbeac7ed7fcbcd366f932f05316/google_ai_generativelanguage-0.6.15.tar.gz", hash = "sha256:8f6d9dc4c12b065fe2d0289026171acea5183ebf2d0b11cefe12f3821e159ec3", size = 1375443, upload-time = "2025-01-13T21:50:47.459Z" }
wheels = [
    { url = "https://files.pythonhosted.org/packages/7c/a3/67b8a6ff5001a1d8864922f2d6488dc2a14367ceb651bc3f09a947f2f306/google_ai_generativelanguage-0.6.15-py3-none-any.whl", hash = "sha256:5a03ef86377aa184ffef3662ca28f19eeee158733e45d7947982eb953c6ebb6c", size = 1327356, upload-time = "2025-01-13T21:50:44.174Z" },
]

[[package]]
name = "google-api-core"
version = "2.25.1"
source = { registry = "https://pypi.org/simple" }
dependencies = [
    { name = "google-auth" },
    { name = "googleapis-common-protos" },
    { name = "proto-plus" },
    { name = "protobuf" },
    { name = "requests" },
]
sdist = { url = "https://files.pythonhosted.org/packages/dc/21/e9d043e88222317afdbdb567165fdbc3b0aad90064c7e0c9eb0ad9955ad8/google_api_core-2.25.1.tar.gz", hash = "sha256:d2aaa0b13c78c61cb3f4282c464c046e45fbd75755683c9c525e6e8f7ed0a5e8", size = 165443, upload-time = "2025-06-12T20:52:20.439Z" }
wheels = [
    { url = "https://files.pythonhosted.org/packages/14/4b/ead00905132820b623732b175d66354e9d3e69fcf2a5dcdab780664e7896/google_api_core-2.25.1-py3-none-any.whl", hash = "sha256:8a2a56c1fef82987a524371f99f3bd0143702fecc670c72e600c1cda6bf8dbb7", size = 160807, upload-time = "2025-06-12T20:52:19.334Z" },
]

[package.optional-dependencies]
grpc = [
    { name = "grpcio" },
    { name = "grpcio-status" },
]

[[package]]
name = "google-api-python-client"
version = "2.182.0"
source = { registry = "https://pypi.org/simple" }
dependencies = [
    { name = "google-api-core" },
    { name = "google-auth" },
    { name = "google-auth-httplib2" },
    { name = "httplib2" },
    { name = "uritemplate" },
]
sdist = { url = "https://files.pythonhosted.org/packages/6f/cb/b85b1d7d7fd520739fb70c4878f1f414043c3c34434bc90ba9d4f93366ed/google_api_python_client-2.182.0.tar.gz", hash = "sha256:cb2aa127e33c3a31e89a06f39cf9de982db90a98dee020911b21013afafad35f", size = 13599318, upload-time = "2025-09-16T21:10:57.97Z" }
wheels = [
    { url = "https://files.pythonhosted.org/packages/c1/29/76dabe97ebb710ca9a308f0415b2206e37d149983ec2becbf66525c52322/google_api_python_client-2.182.0-py3-none-any.whl", hash = "sha256:a9b071036d41a17991d8fbf27bedb61f2888a39ae5696cb5a326bf999b2d5209", size = 14168745, upload-time = "2025-09-16T21:10:54.657Z" },
]

[[package]]
name = "google-auth"
version = "2.40.3"
source = { registry = "https://pypi.org/simple" }
dependencies = [
    { name = "cachetools" },
    { name = "pyasn1-modules" },
    { name = "rsa" },
]
sdist = { url = "https://files.pythonhosted.org/packages/9e/9b/e92ef23b84fa10a64ce4831390b7a4c2e53c0132568d99d4ae61d04c8855/google_auth-2.40.3.tar.gz", hash = "sha256:500c3a29adedeb36ea9cf24b8d10858e152f2412e3ca37829b3fa18e33d63b77", size = 281029, upload-time = "2025-06-04T18:04:57.577Z" }
wheels = [
    { url = "https://files.pythonhosted.org/packages/17/63/b19553b658a1692443c62bd07e5868adaa0ad746a0751ba62c59568cd45b/google_auth-2.40.3-py2.py3-none-any.whl", hash = "sha256:1370d4593e86213563547f97a92752fc658456fe4514c809544f330fed45a7ca", size = 216137, upload-time = "2025-06-04T18:04:55.573Z" },
]

[[package]]
name = "google-auth-httplib2"
version = "0.2.0"
source = { registry = "https://pypi.org/simple" }
dependencies = [
    { name = "google-auth" },
    { name = "httplib2" },
]
sdist = { url = "https://files.pythonhosted.org/packages/56/be/217a598a818567b28e859ff087f347475c807a5649296fb5a817c58dacef/google-auth-httplib2-0.2.0.tar.gz", hash = "sha256:38aa7badf48f974f1eb9861794e9c0cb2a0511a4ec0679b1f886d108f5640e05", size = 10842, upload-time = "2023-12-12T17:40:30.722Z" }
wheels = [
    { url = "https://files.pythonhosted.org/packages/be/8a/fe34d2f3f9470a27b01c9e76226965863f153d5fbe276f83608562e49c04/google_auth_httplib2-0.2.0-py2.py3-none-any.whl", hash = "sha256:b65a0a2123300dd71281a7bf6e64d65a0759287df52729bdd1ae2e47dc311a3d", size = 9253, upload-time = "2023-12-12T17:40:13.055Z" },
]

[[package]]
name = "google-genai"
version = "1.38.0"
source = { registry = "https://pypi.org/simple" }
dependencies = [
    { name = "anyio" },
    { name = "google-auth" },
    { name = "httpx" },
    { name = "pydantic" },
    { name = "requests" },
    { name = "tenacity" },
    { name = "typing-extensions" },
    { name = "websockets" },
]
sdist = { url = "https://files.pythonhosted.org/packages/b4/11/108ddd3aca8af6a9e2369e59b9646a3a4c64aefb39d154f6467ab8d79f34/google_genai-1.38.0.tar.gz", hash = "sha256:363272fc4f677d0be6a1aed7ebabe8adf45e1626a7011a7886a587e9464ca9ec", size = 244903, upload-time = "2025-09-16T23:25:42.577Z" }
wheels = [
    { url = "https://files.pythonhosted.org/packages/53/6c/1de711bab3c118284904c3bedf870519e8c63a7a8e0905ac3833f1db9cbc/google_genai-1.38.0-py3-none-any.whl", hash = "sha256:95407425132d42b3fa11bc92b3f5cf61a0fbd8d9add1f0e89aac52c46fbba090", size = 245558, upload-time = "2025-09-16T23:25:41.141Z" },
]

[[package]]
name = "google-generativeai"
version = "0.8.5"
source = { registry = "https://pypi.org/simple" }
dependencies = [
    { name = "google-ai-generativelanguage" },
    { name = "google-api-core" },
    { name = "google-api-python-client" },
    { name = "google-auth" },
    { name = "protobuf" },
    { name = "pydantic" },
    { name = "tqdm" },
    { name = "typing-extensions" },
]
wheels = [
    { url = "https://files.pythonhosted.org/packages/6e/40/c42ff9ded9f09ec9392879a8e6538a00b2dc185e834a3392917626255419/google_generativeai-0.8.5-py3-none-any.whl", hash = "sha256:22b420817fb263f8ed520b33285f45976d5b21e904da32b80d4fd20c055123a2", size = 155427, upload-time = "2025-04-17T00:40:00.67Z" },
]

[[package]]
name = "googleapis-common-protos"
version = "1.70.0"
source = { registry = "https://pypi.org/simple" }
dependencies = [
    { name = "protobuf" },
]
sdist = { url = "https://files.pythonhosted.org/packages/39/24/33db22342cf4a2ea27c9955e6713140fedd51e8b141b5ce5260897020f1a/googleapis_common_protos-1.70.0.tar.gz", hash = "sha256:0e1b44e0ea153e6594f9f394fef15193a68aaaea2d843f83e2742717ca753257", size = 145903, upload-time = "2025-04-14T10:17:02.924Z" }
wheels = [
    { url = "https://files.pythonhosted.org/packages/86/f1/62a193f0227cf15a920390abe675f386dec35f7ae3ffe6da582d3ade42c7/googleapis_common_protos-1.70.0-py3-none-any.whl", hash = "sha256:b8bfcca8c25a2bb253e0e0b0adaf8c00773e5e6af6fd92397576680b807e0fd8", size = 294530, upload-time = "2025-04-14T10:17:01.271Z" },
]

[[package]]
name = "griffe"
version = "1.14.0"
source = { registry = "https://pypi.org/simple" }
dependencies = [
    { name = "colorama" },
]
sdist = { url = "https://files.pythonhosted.org/packages/ec/d7/6c09dd7ce4c7837e4cdb11dce980cb45ae3cd87677298dc3b781b6bce7d3/griffe-1.14.0.tar.gz", hash = "sha256:9d2a15c1eca966d68e00517de5d69dd1bc5c9f2335ef6c1775362ba5b8651a13", size = 424684, upload-time = "2025-09-05T15:02:29.167Z" }
wheels = [
    { url = "https://files.pythonhosted.org/packages/2a/b1/9ff6578d789a89812ff21e4e0f80ffae20a65d5dd84e7a17873fe3b365be/griffe-1.14.0-py3-none-any.whl", hash = "sha256:0e9d52832cccf0f7188cfe585ba962d2674b241c01916d780925df34873bceb0", size = 144439, upload-time = "2025-09-05T15:02:27.511Z" },
]

[[package]]
name = "grpcio"
version = "1.75.0"
source = { registry = "https://pypi.org/simple" }
dependencies = [
    { name = "typing-extensions" },
]
sdist = { url = "https://files.pythonhosted.org/packages/91/88/fe2844eefd3d2188bc0d7a2768c6375b46dfd96469ea52d8aeee8587d7e0/grpcio-1.75.0.tar.gz", hash = "sha256:b989e8b09489478c2d19fecc744a298930f40d8b27c3638afbfe84d22f36ce4e", size = 12722485, upload-time = "2025-09-16T09:20:21.731Z" }
wheels = [
    { url = "https://files.pythonhosted.org/packages/0d/93/a1b29c2452d15cecc4a39700fbf54721a3341f2ddbd1bd883f8ec0004e6e/grpcio-1.75.0-cp312-cp312-linux_armv7l.whl", hash = "sha256:fa35ccd9501ffdd82b861809cbfc4b5b13f4b4c5dc3434d2d9170b9ed38a9054", size = 5661861, upload-time = "2025-09-16T09:18:58.748Z" },
    { url = "https://files.pythonhosted.org/packages/b8/ce/7280df197e602d14594e61d1e60e89dfa734bb59a884ba86cdd39686aadb/grpcio-1.75.0-cp312-cp312-macosx_11_0_universal2.whl", hash = "sha256:0fcb77f2d718c1e58cc04ef6d3b51e0fa3b26cf926446e86c7eba105727b6cd4", size = 11459982, upload-time = "2025-09-16T09:19:01.211Z" },
    { url = "https://files.pythonhosted.org/packages/7c/9b/37e61349771f89b543a0a0bbc960741115ea8656a2414bfb24c4de6f3dd7/grpcio-1.75.0-cp312-cp312-manylinux2014_aarch64.manylinux_2_17_aarch64.whl", hash = "sha256:36764a4ad9dc1eb891042fab51e8cdf7cc014ad82cee807c10796fb708455041", size = 6239680, upload-time = "2025-09-16T09:19:04.443Z" },
    { url = "https://files.pythonhosted.org/packages/a6/66/f645d9d5b22ca307f76e71abc83ab0e574b5dfef3ebde4ec8b865dd7e93e/grpcio-1.75.0-cp312-cp312-manylinux2014_i686.manylinux_2_17_i686.whl", hash = "sha256:725e67c010f63ef17fc052b261004942763c0b18dcd84841e6578ddacf1f9d10", size = 6908511, upload-time = "2025-09-16T09:19:07.884Z" },
    { url = "https://files.pythonhosted.org/packages/e6/9a/34b11cd62d03c01b99068e257595804c695c3c119596c7077f4923295e19/grpcio-1.75.0-cp312-cp312-manylinux2014_x86_64.manylinux_2_17_x86_64.whl", hash = "sha256:91fbfc43f605c5ee015c9056d580a70dd35df78a7bad97e05426795ceacdb59f", size = 6429105, upload-time = "2025-09-16T09:19:10.085Z" },
    { url = "https://files.pythonhosted.org/packages/1a/46/76eaceaad1f42c1e7e6a5b49a61aac40fc5c9bee4b14a1630f056ac3a57e/grpcio-1.75.0-cp312-cp312-musllinux_1_2_aarch64.whl", hash = "sha256:7a9337ac4ce61c388e02019d27fa837496c4b7837cbbcec71b05934337e51531", size = 7060578, upload-time = "2025-09-16T09:19:12.283Z" },
    { url = "https://files.pythonhosted.org/packages/3d/82/181a0e3f1397b6d43239e95becbeb448563f236c0db11ce990f073b08d01/grpcio-1.75.0-cp312-cp312-musllinux_1_2_i686.whl", hash = "sha256:ee16e232e3d0974750ab5f4da0ab92b59d6473872690b5e40dcec9a22927f22e", size = 8003283, upload-time = "2025-09-16T09:19:15.601Z" },
    { url = "https://files.pythonhosted.org/packages/de/09/a335bca211f37a3239be4b485e3c12bf3da68d18b1f723affdff2b9e9680/grpcio-1.75.0-cp312-cp312-musllinux_1_2_x86_64.whl", hash = "sha256:55dfb9122973cc69520b23d39867726722cafb32e541435707dc10249a1bdbc6", size = 7460319, upload-time = "2025-09-16T09:19:18.409Z" },
    { url = "https://files.pythonhosted.org/packages/aa/59/6330105cdd6bc4405e74c96838cd7e148c3653ae3996e540be6118220c79/grpcio-1.75.0-cp312-cp312-win32.whl", hash = "sha256:fb64dd62face3d687a7b56cd881e2ea39417af80f75e8b36f0f81dfd93071651", size = 3934011, upload-time = "2025-09-16T09:19:21.013Z" },
    { url = "https://files.pythonhosted.org/packages/ff/14/e1309a570b7ebdd1c8ca24c4df6b8d6690009fa8e0d997cb2c026ce850c9/grpcio-1.75.0-cp312-cp312-win_amd64.whl", hash = "sha256:6b365f37a9c9543a9e91c6b4103d68d38d5bcb9965b11d5092b3c157bd6a5ee7", size = 4637934, upload-time = "2025-09-16T09:19:23.19Z" },
    { url = "https://files.pythonhosted.org/packages/00/64/dbce0ffb6edaca2b292d90999dd32a3bd6bc24b5b77618ca28440525634d/grpcio-1.75.0-cp313-cp313-linux_armv7l.whl", hash = "sha256:1bb78d052948d8272c820bb928753f16a614bb2c42fbf56ad56636991b427518", size = 5666860, upload-time = "2025-09-16T09:19:25.417Z" },
    { url = "https://files.pythonhosted.org/packages/f3/e6/da02c8fa882ad3a7f868d380bb3da2c24d35dd983dd12afdc6975907a352/grpcio-1.75.0-cp313-cp313-macosx_11_0_universal2.whl", hash = "sha256:9dc4a02796394dd04de0b9673cb79a78901b90bb16bf99ed8cb528c61ed9372e", size = 11455148, upload-time = "2025-09-16T09:19:28.615Z" },
    { url = "https://files.pythonhosted.org/packages/ba/a0/84f87f6c2cf2a533cfce43b2b620eb53a51428ec0c8fe63e5dd21d167a70/grpcio-1.75.0-cp313-cp313-manylinux2014_aarch64.manylinux_2_17_aarch64.whl", hash = "sha256:437eeb16091d31498585d73b133b825dc80a8db43311e332c08facf820d36894", size = 6243865, upload-time = "2025-09-16T09:19:31.342Z" },
    { url = "https://files.pythonhosted.org/packages/be/12/53da07aa701a4839dd70d16e61ce21ecfcc9e929058acb2f56e9b2dd8165/grpcio-1.75.0-cp313-cp313-manylinux2014_i686.manylinux_2_17_i686.whl", hash = "sha256:c2c39984e846bd5da45c5f7bcea8fafbe47c98e1ff2b6f40e57921b0c23a52d0", size = 6915102, upload-time = "2025-09-16T09:19:33.658Z" },
    { url = "https://files.pythonhosted.org/packages/5b/c0/7eaceafd31f52ec4bf128bbcf36993b4bc71f64480f3687992ddd1a6e315/grpcio-1.75.0-cp313-cp313-manylinux2014_x86_64.manylinux_2_17_x86_64.whl", hash = "sha256:38d665f44b980acdbb2f0e1abf67605ba1899f4d2443908df9ec8a6f26d2ed88", size = 6432042, upload-time = "2025-09-16T09:19:36.583Z" },
    { url = "https://files.pythonhosted.org/packages/6b/12/a2ce89a9f4fc52a16ed92951f1b05f53c17c4028b3db6a4db7f08332bee8/grpcio-1.75.0-cp313-cp313-musllinux_1_2_aarch64.whl", hash = "sha256:2e8e752ab5cc0a9c5b949808c000ca7586223be4f877b729f034b912364c3964", size = 7062984, upload-time = "2025-09-16T09:19:39.163Z" },
    { url = "https://files.pythonhosted.org/packages/55/a6/2642a9b491e24482d5685c0f45c658c495a5499b43394846677abed2c966/grpcio-1.75.0-cp313-cp313-musllinux_1_2_i686.whl", hash = "sha256:3a6788b30aa8e6f207c417874effe3f79c2aa154e91e78e477c4825e8b431ce0", size = 8001212, upload-time = "2025-09-16T09:19:41.726Z" },
    { url = "https://files.pythonhosted.org/packages/19/20/530d4428750e9ed6ad4254f652b869a20a40a276c1f6817b8c12d561f5ef/grpcio-1.75.0-cp313-cp313-musllinux_1_2_x86_64.whl", hash = "sha256:ffc33e67cab6141c54e75d85acd5dec616c5095a957ff997b4330a6395aa9b51", size = 7457207, upload-time = "2025-09-16T09:19:44.368Z" },
    { url = "https://files.pythonhosted.org/packages/e2/6f/843670007e0790af332a21468d10059ea9fdf97557485ae633b88bd70efc/grpcio-1.75.0-cp313-cp313-win32.whl", hash = "sha256:c8cfc780b7a15e06253aae5f228e1e84c0d3c4daa90faf5bc26b751174da4bf9", size = 3934235, upload-time = "2025-09-16T09:19:46.815Z" },
    { url = "https://files.pythonhosted.org/packages/4b/92/c846b01b38fdf9e2646a682b12e30a70dc7c87dfe68bd5e009ee1501c14b/grpcio-1.75.0-cp313-cp313-win_amd64.whl", hash = "sha256:0c91d5b16eff3cbbe76b7a1eaaf3d91e7a954501e9d4f915554f87c470475c3d", size = 4637558, upload-time = "2025-09-16T09:19:49.698Z" },
]

[[package]]
name = "grpcio-status"
version = "1.71.2"
source = { registry = "https://pypi.org/simple" }
dependencies = [
    { name = "googleapis-common-protos" },
    { name = "grpcio" },
    { name = "protobuf" },
]
sdist = { url = "https://files.pythonhosted.org/packages/fd/d1/b6e9877fedae3add1afdeae1f89d1927d296da9cf977eca0eb08fb8a460e/grpcio_status-1.71.2.tar.gz", hash = "sha256:c7a97e176df71cdc2c179cd1847d7fc86cca5832ad12e9798d7fed6b7a1aab50", size = 13677, upload-time = "2025-06-28T04:24:05.426Z" }
wheels = [
    { url = "https://files.pythonhosted.org/packages/67/58/317b0134129b556a93a3b0afe00ee675b5657f0155509e22fcb853bafe2d/grpcio_status-1.71.2-py3-none-any.whl", hash = "sha256:803c98cb6a8b7dc6dbb785b1111aed739f241ab5e9da0bba96888aa74704cfd3", size = 14424, upload-time = "2025-06-28T04:23:42.136Z" },
]

[[package]]
name = "h11"
version = "0.16.0"
source = { registry = "https://pypi.org/simple" }
sdist = { url = "https://files.pythonhosted.org/packages/01/ee/02a2c011bdab74c6fb3c75474d40b3052059d95df7e73351460c8588d963/h11-0.16.0.tar.gz", hash = "sha256:4e35b956cf45792e4caa5885e69fba00bdbc6ffafbfa020300e549b208ee5ff1", size = 101250, upload-time = "2025-04-24T03:35:25.427Z" }
wheels = [
    { url = "https://files.pythonhosted.org/packages/04/4b/29cac41a4d98d144bf5f6d33995617b185d14b22401f75ca86f384e87ff1/h11-0.16.0-py3-none-any.whl", hash = "sha256:63cf8bbe7522de3bf65932fda1d9c2772064ffb3dae62d55932da54b31cb6c86", size = 37515, upload-time = "2025-04-24T03:35:24.344Z" },
]

[[package]]
name = "httpcore"
version = "1.0.9"
source = { registry = "https://pypi.org/simple" }
dependencies = [
    { name = "certifi" },
    { name = "h11" },
]
sdist = { url = "https://files.pythonhosted.org/packages/06/94/82699a10bca87a5556c9c59b5963f2d039dbd239f25bc2a63907a05a14cb/httpcore-1.0.9.tar.gz", hash = "sha256:6e34463af53fd2ab5d807f399a9b45ea31c3dfa2276f15a2c3f00afff6e176e8", size = 85484, upload-time = "2025-04-24T22:06:22.219Z" }
wheels = [
    { url = "https://files.pythonhosted.org/packages/7e/f5/f66802a942d491edb555dd61e3a9961140fd64c90bce1eafd741609d334d/httpcore-1.0.9-py3-none-any.whl", hash = "sha256:2d400746a40668fc9dec9810239072b40b4484b640a8c38fd654a024c7a1bf55", size = 78784, upload-time = "2025-04-24T22:06:20.566Z" },
]

[[package]]
name = "httplib2"
version = "0.31.0"
source = { registry = "https://pypi.org/simple" }
dependencies = [
    { name = "pyparsing" },
]
sdist = { url = "https://files.pythonhosted.org/packages/52/77/6653db69c1f7ecfe5e3f9726fdadc981794656fcd7d98c4209fecfea9993/httplib2-0.31.0.tar.gz", hash = "sha256:ac7ab497c50975147d4f7b1ade44becc7df2f8954d42b38b3d69c515f531135c", size = 250759, upload-time = "2025-09-11T12:16:03.403Z" }
wheels = [
    { url = "https://files.pythonhosted.org/packages/8c/a2/0d269db0f6163be503775dc8b6a6fa15820cc9fdc866f6ba608d86b721f2/httplib2-0.31.0-py3-none-any.whl", hash = "sha256:b9cd78abea9b4e43a7714c6e0f8b6b8561a6fc1e95d5dbd367f5bf0ef35f5d24", size = 91148, upload-time = "2025-09-11T12:16:01.803Z" },
]

[[package]]
name = "httpx"
version = "0.28.1"
source = { registry = "https://pypi.org/simple" }
dependencies = [
    { name = "anyio" },
    { name = "certifi" },
    { name = "httpcore" },
    { name = "idna" },
]
sdist = { url = "https://files.pythonhosted.org/packages/b1/df/48c586a5fe32a0f01324ee087459e112ebb7224f646c0b5023f5e79e9956/httpx-0.28.1.tar.gz", hash = "sha256:75e98c5f16b0f35b567856f597f06ff2270a374470a5c2392242528e3e3e42fc", size = 141406, upload-time = "2024-12-06T15:37:23.222Z" }
wheels = [
    { url = "https://files.pythonhosted.org/packages/2a/39/e50c7c3a983047577ee07d2a9e53faf5a69493943ec3f6a384bdc792deb2/httpx-0.28.1-py3-none-any.whl", hash = "sha256:d909fcccc110f8c7faf814ca82a9a4d816bc5a6dbfea25d6591d6985b8ba59ad", size = 73517, upload-time = "2024-12-06T15:37:21.509Z" },
]

[[package]]
name = "idna"
version = "3.10"
source = { registry = "https://pypi.org/simple" }
sdist = { url = "https://files.pythonhosted.org/packages/f1/70/7703c29685631f5a7590aa73f1f1d3fa9a380e654b86af429e0934a32f7d/idna-3.10.tar.gz", hash = "sha256:12f65c9b470abda6dc35cf8e63cc574b1c52b11df2c86030af0ac09b01b13ea9", size = 190490, upload-time = "2024-09-15T18:07:39.745Z" }
wheels = [
    { url = "https://files.pythonhosted.org/packages/76/c6/c88e154df9c4e1a2a66ccf0005a88dfb2650c1dffb6f5ce603dfbd452ce3/idna-3.10-py3-none-any.whl", hash = "sha256:946d195a0d259cbba61165e88e65941f16e9b36ea6ddb97f00452bae8b1287d3", size = 70442, upload-time = "2024-09-15T18:07:37.964Z" },
]

[[package]]
name = "importlib-metadata"
version = "8.7.0"
source = { registry = "https://pypi.org/simple" }
dependencies = [
    { name = "zipp" },
]
sdist = { url = "https://files.pythonhosted.org/packages/76/66/650a33bd90f786193e4de4b3ad86ea60b53c89b669a5c7be931fac31cdb0/importlib_metadata-8.7.0.tar.gz", hash = "sha256:d13b81ad223b890aa16c5471f2ac3056cf76c5f10f82d6f9292f0b415f389000", size = 56641, upload-time = "2025-04-27T15:29:01.736Z" }
wheels = [
    { url = "https://files.pythonhosted.org/packages/20/b0/36bd937216ec521246249be3bf9855081de4c5e06a0c9b4219dbeda50373/importlib_metadata-8.7.0-py3-none-any.whl", hash = "sha256:e5dd1551894c77868a30651cef00984d50e1002d06942a7101d34870c5f02afd", size = 27656, upload-time = "2025-04-27T15:29:00.214Z" },
]

[[package]]
name = "iniconfig"
version = "2.1.0"
source = { registry = "https://pypi.org/simple" }
sdist = { url = "https://files.pythonhosted.org/packages/f2/97/ebf4da567aa6827c909642694d71c9fcf53e5b504f2d96afea02718862f3/iniconfig-2.1.0.tar.gz", hash = "sha256:3abbd2e30b36733fee78f9c7f7308f2d0050e88f0087fd25c2645f63c773e1c7", size = 4793, upload-time = "2025-03-19T20:09:59.721Z" }
wheels = [
    { url = "https://files.pythonhosted.org/packages/2c/e1/e6716421ea10d38022b952c159d5161ca1193197fb744506875fbb87ea7b/iniconfig-2.1.0-py3-none-any.whl", hash = "sha256:9deba5723312380e77435581c6bf4935c94cbfab9b1ed33ef8d238ea168eb760", size = 6050, upload-time = "2025-03-19T20:10:01.071Z" },
]

[[package]]
name = "invoke"
version = "2.2.0"
source = { registry = "https://pypi.org/simple" }
sdist = { url = "https://files.pythonhosted.org/packages/f9/42/127e6d792884ab860defc3f4d80a8f9812e48ace584ffc5a346de58cdc6c/invoke-2.2.0.tar.gz", hash = "sha256:ee6cbb101af1a859c7fe84f2a264c059020b0cb7fe3535f9424300ab568f6bd5", size = 299835, upload-time = "2023-07-12T18:05:17.998Z" }
wheels = [
    { url = "https://files.pythonhosted.org/packages/0a/66/7f8c48009c72d73bc6bbe6eb87ac838d6a526146f7dab14af671121eb379/invoke-2.2.0-py3-none-any.whl", hash = "sha256:6ea924cc53d4f78e3d98bc436b08069a03077e6f85ad1ddaa8a116d7dad15820", size = 160274, upload-time = "2023-07-12T18:05:16.294Z" },
]

[[package]]
name = "jiter"
version = "0.11.0"
source = { registry = "https://pypi.org/simple" }
sdist = { url = "https://files.pythonhosted.org/packages/9d/c0/a3bb4cc13aced219dd18191ea66e874266bd8aa7b96744e495e1c733aa2d/jiter-0.11.0.tar.gz", hash = "sha256:1d9637eaf8c1d6a63d6562f2a6e5ab3af946c66037eb1b894e8fad75422266e4", size = 167094, upload-time = "2025-09-15T09:20:38.212Z" }
wheels = [
    { url = "https://files.pythonhosted.org/packages/ba/b5/3009b112b8f673e568ef79af9863d8309a15f0a8cdcc06ed6092051f377e/jiter-0.11.0-cp312-cp312-macosx_10_12_x86_64.whl", hash = "sha256:2fb7b377688cc3850bbe5c192a6bd493562a0bc50cbc8b047316428fbae00ada", size = 305510, upload-time = "2025-09-15T09:19:25.893Z" },
    { url = "https://files.pythonhosted.org/packages/fe/82/15514244e03b9e71e086bbe2a6de3e4616b48f07d5f834200c873956fb8c/jiter-0.11.0-cp312-cp312-macosx_11_0_arm64.whl", hash = "sha256:a1b7cbe3f25bd0d8abb468ba4302a5d45617ee61b2a7a638f63fee1dc086be99", size = 316521, upload-time = "2025-09-15T09:19:27.525Z" },
    { url = "https://files.pythonhosted.org/packages/92/94/7a2e905f40ad2d6d660e00b68d818f9e29fb87ffe82774f06191e93cbe4a/jiter-0.11.0-cp312-cp312-manylinux_2_17_aarch64.manylinux2014_aarch64.whl", hash = "sha256:c0a7f0ec81d5b7588c5cade1eb1925b91436ae6726dc2df2348524aeabad5de6", size = 338214, upload-time = "2025-09-15T09:19:28.727Z" },
    { url = "https://files.pythonhosted.org/packages/a8/9c/5791ed5bdc76f12110158d3316a7a3ec0b1413d018b41c5ed399549d3ad5/jiter-0.11.0-cp312-cp312-manylinux_2_17_armv7l.manylinux2014_armv7l.whl", hash = "sha256:07630bb46ea2a6b9c6ed986c6e17e35b26148cce2c535454b26ee3f0e8dcaba1", size = 361280, upload-time = "2025-09-15T09:19:30.013Z" },
    { url = "https://files.pythonhosted.org/packages/d4/7f/b7d82d77ff0d2cb06424141000176b53a9e6b16a1125525bb51ea4990c2e/jiter-0.11.0-cp312-cp312-manylinux_2_17_ppc64le.manylinux2014_ppc64le.whl", hash = "sha256:7764f27d28cd4a9cbc61704dfcd80c903ce3aad106a37902d3270cd6673d17f4", size = 487895, upload-time = "2025-09-15T09:19:31.424Z" },
    { url = "https://files.pythonhosted.org/packages/42/44/10a1475d46f1fc1fd5cc2e82c58e7bca0ce5852208e0fa5df2f949353321/jiter-0.11.0-cp312-cp312-manylinux_2_17_s390x.manylinux2014_s390x.whl", hash = "sha256:1d4a6c4a737d486f77f842aeb22807edecb4a9417e6700c7b981e16d34ba7c72", size = 378421, upload-time = "2025-09-15T09:19:32.746Z" },
    { url = "https://files.pythonhosted.org/packages/9a/5f/0dc34563d8164d31d07bc09d141d3da08157a68dcd1f9b886fa4e917805b/jiter-0.11.0-cp312-cp312-manylinux_2_17_x86_64.manylinux2014_x86_64.whl", hash = "sha256:cf408d2a0abd919b60de8c2e7bc5eeab72d4dafd18784152acc7c9adc3291591", size = 347932, upload-time = "2025-09-15T09:19:34.612Z" },
    { url = "https://files.pythonhosted.org/packages/f7/de/b68f32a4fcb7b4a682b37c73a0e5dae32180140cd1caf11aef6ad40ddbf2/jiter-0.11.0-cp312-cp312-manylinux_2_5_i686.manylinux1_i686.whl", hash = "sha256:cdef53eda7d18e799625023e1e250dbc18fbc275153039b873ec74d7e8883e09", size = 386959, upload-time = "2025-09-15T09:19:35.994Z" },
    { url = "https://files.pythonhosted.org/packages/76/0a/c08c92e713b6e28972a846a81ce374883dac2f78ec6f39a0dad9f2339c3a/jiter-0.11.0-cp312-cp312-musllinux_1_1_aarch64.whl", hash = "sha256:53933a38ef7b551dd9c7f1064f9d7bb235bb3168d0fa5f14f0798d1b7ea0d9c5", size = 517187, upload-time = "2025-09-15T09:19:37.426Z" },
    { url = "https://files.pythonhosted.org/packages/89/b5/4a283bec43b15aad54fcae18d951f06a2ec3f78db5708d3b59a48e9c3fbd/jiter-0.11.0-cp312-cp312-musllinux_1_1_x86_64.whl", hash = "sha256:11840d2324c9ab5162fc1abba23bc922124fedcff0d7b7f85fffa291e2f69206", size = 509461, upload-time = "2025-09-15T09:19:38.761Z" },
    { url = "https://files.pythonhosted.org/packages/34/a5/f8bad793010534ea73c985caaeef8cc22dfb1fedb15220ecdf15c623c07a/jiter-0.11.0-cp312-cp312-win32.whl", hash = "sha256:4f01a744d24a5f2bb4a11657a1b27b61dc038ae2e674621a74020406e08f749b", size = 206664, upload-time = "2025-09-15T09:19:40.096Z" },
    { url = "https://files.pythonhosted.org/packages/ed/42/5823ec2b1469395a160b4bf5f14326b4a098f3b6898fbd327366789fa5d3/jiter-0.11.0-cp312-cp312-win_amd64.whl", hash = "sha256:29fff31190ab3a26de026da2f187814f4b9c6695361e20a9ac2123e4d4378a4c", size = 203520, upload-time = "2025-09-15T09:19:41.798Z" },
    { url = "https://files.pythonhosted.org/packages/97/c4/d530e514d0f4f29b2b68145e7b389cbc7cac7f9c8c23df43b04d3d10fa3e/jiter-0.11.0-cp313-cp313-macosx_10_12_x86_64.whl", hash = "sha256:4441a91b80a80249f9a6452c14b2c24708f139f64de959943dfeaa6cb915e8eb", size = 305021, upload-time = "2025-09-15T09:19:43.523Z" },
    { url = "https://files.pythonhosted.org/packages/7a/77/796a19c567c5734cbfc736a6f987affc0d5f240af8e12063c0fb93990ffa/jiter-0.11.0-cp313-cp313-macosx_11_0_arm64.whl", hash = "sha256:ff85fc6d2a431251ad82dbd1ea953affb5a60376b62e7d6809c5cd058bb39471", size = 314384, upload-time = "2025-09-15T09:19:44.849Z" },
    { url = "https://files.pythonhosted.org/packages/14/9c/824334de0b037b91b6f3fa9fe5a191c83977c7ec4abe17795d3cb6d174cf/jiter-0.11.0-cp313-cp313-manylinux_2_17_aarch64.manylinux2014_aarch64.whl", hash = "sha256:c5e86126d64706fd28dfc46f910d496923c6f95b395138c02d0e252947f452bd", size = 337389, upload-time = "2025-09-15T09:19:46.094Z" },
    { url = "https://files.pythonhosted.org/packages/a2/95/ed4feab69e6cf9b2176ea29d4ef9d01a01db210a3a2c8a31a44ecdc68c38/jiter-0.11.0-cp313-cp313-manylinux_2_17_armv7l.manylinux2014_armv7l.whl", hash = "sha256:4ad8bd82165961867a10f52010590ce0b7a8c53da5ddd8bbb62fef68c181b921", size = 360519, upload-time = "2025-09-15T09:19:47.494Z" },
    { url = "https://files.pythonhosted.org/packages/b5/0c/2ad00f38d3e583caba3909d95b7da1c3a7cd82c0aa81ff4317a8016fb581/jiter-0.11.0-cp313-cp313-manylinux_2_17_ppc64le.manylinux2014_ppc64le.whl", hash = "sha256:b42c2cd74273455ce439fd9528db0c6e84b5623cb74572305bdd9f2f2961d3df", size = 487198, upload-time = "2025-09-15T09:19:49.116Z" },
    { url = "https://files.pythonhosted.org/packages/ea/8b/919b64cf3499b79bdfba6036da7b0cac5d62d5c75a28fb45bad7819e22f0/jiter-0.11.0-cp313-cp313-manylinux_2_17_s390x.manylinux2014_s390x.whl", hash = "sha256:f0062dab98172dd0599fcdbf90214d0dcde070b1ff38a00cc1b90e111f071982", size = 377835, upload-time = "2025-09-15T09:19:50.468Z" },
    { url = "https://files.pythonhosted.org/packages/29/7f/8ebe15b6e0a8026b0d286c083b553779b4dd63db35b43a3f171b544de91d/jiter-0.11.0-cp313-cp313-manylinux_2_17_x86_64.manylinux2014_x86_64.whl", hash = "sha256:bb948402821bc76d1f6ef0f9e19b816f9b09f8577844ba7140f0b6afe994bc64", size = 347655, upload-time = "2025-09-15T09:19:51.726Z" },
    { url = "https://files.pythonhosted.org/packages/8e/64/332127cef7e94ac75719dda07b9a472af6158ba819088d87f17f3226a769/jiter-0.11.0-cp313-cp313-manylinux_2_5_i686.manylinux1_i686.whl", hash = "sha256:25a5b1110cca7329fd0daf5060faa1234be5c11e988948e4f1a1923b6a457fe1", size = 386135, upload-time = "2025-09-15T09:19:53.075Z" },
    { url = "https://files.pythonhosted.org/packages/20/c8/557b63527442f84c14774159948262a9d4fabb0d61166f11568f22fc60d2/jiter-0.11.0-cp313-cp313-musllinux_1_1_aarch64.whl", hash = "sha256:bf11807e802a214daf6c485037778843fadd3e2ec29377ae17e0706ec1a25758", size = 516063, upload-time = "2025-09-15T09:19:54.447Z" },
    { url = "https://files.pythonhosted.org/packages/86/13/4164c819df4a43cdc8047f9a42880f0ceef5afeb22e8b9675c0528ebdccd/jiter-0.11.0-cp313-cp313-musllinux_1_1_x86_64.whl", hash = "sha256:dbb57da40631c267861dd0090461222060960012d70fd6e4c799b0f62d0ba166", size = 508139, upload-time = "2025-09-15T09:19:55.764Z" },
    { url = "https://files.pythonhosted.org/packages/fa/70/6e06929b401b331d41ddb4afb9f91cd1168218e3371972f0afa51c9f3c31/jiter-0.11.0-cp313-cp313-win32.whl", hash = "sha256:8e36924dad32c48d3c5e188d169e71dc6e84d6cb8dedefea089de5739d1d2f80", size = 206369, upload-time = "2025-09-15T09:19:57.048Z" },
    { url = "https://files.pythonhosted.org/packages/f4/0d/8185b8e15de6dce24f6afae63380e16377dd75686d56007baa4f29723ea1/jiter-0.11.0-cp313-cp313-win_amd64.whl", hash = "sha256:452d13e4fd59698408087235259cebe67d9d49173b4dacb3e8d35ce4acf385d6", size = 202538, upload-time = "2025-09-15T09:19:58.35Z" },
    { url = "https://files.pythonhosted.org/packages/13/3a/d61707803260d59520721fa326babfae25e9573a88d8b7b9cb54c5423a59/jiter-0.11.0-cp313-cp313t-macosx_11_0_arm64.whl", hash = "sha256:089f9df9f69532d1339e83142438668f52c97cd22ee2d1195551c2b1a9e6cf33", size = 313737, upload-time = "2025-09-15T09:19:59.638Z" },
    { url = "https://files.pythonhosted.org/packages/cd/cc/c9f0eec5d00f2a1da89f6bdfac12b8afdf8d5ad974184863c75060026457/jiter-0.11.0-cp313-cp313t-manylinux_2_17_x86_64.manylinux2014_x86_64.whl", hash = "sha256:29ed1fe69a8c69bf0f2a962d8d706c7b89b50f1332cd6b9fbda014f60bd03a03", size = 346183, upload-time = "2025-09-15T09:20:01.442Z" },
    { url = "https://files.pythonhosted.org/packages/a6/87/fc632776344e7aabbab05a95a0075476f418c5d29ab0f2eec672b7a1f0ac/jiter-0.11.0-cp313-cp313t-win_amd64.whl", hash = "sha256:a4d71d7ea6ea8786291423fe209acf6f8d398a0759d03e7f24094acb8ab686ba", size = 204225, upload-time = "2025-09-15T09:20:03.102Z" },
    { url = "https://files.pythonhosted.org/packages/ee/3b/e7f45be7d3969bdf2e3cd4b816a7a1d272507cd0edd2d6dc4b07514f2d9a/jiter-0.11.0-cp314-cp314-macosx_10_12_x86_64.whl", hash = "sha256:9a6dff27eca70930bdbe4cbb7c1a4ba8526e13b63dc808c0670083d2d51a4a72", size = 304414, upload-time = "2025-09-15T09:20:04.357Z" },
    { url = "https://files.pythonhosted.org/packages/06/32/13e8e0d152631fcc1907ceb4943711471be70496d14888ec6e92034e2caf/jiter-0.11.0-cp314-cp314-macosx_11_0_arm64.whl", hash = "sha256:b1ae2a7593a62132c7d4c2abbee80bbbb94fdc6d157e2c6cc966250c564ef774", size = 314223, upload-time = "2025-09-15T09:20:05.631Z" },
    { url = "https://files.pythonhosted.org/packages/0c/7e/abedd5b5a20ca083f778d96bba0d2366567fcecb0e6e34ff42640d5d7a18/jiter-0.11.0-cp314-cp314-manylinux_2_17_aarch64.manylinux2014_aarch64.whl", hash = "sha256:7b13a431dba4b059e9e43019d3022346d009baf5066c24dcdea321a303cde9f0", size = 337306, upload-time = "2025-09-15T09:20:06.917Z" },
    { url = "https://files.pythonhosted.org/packages/ac/e2/30d59bdc1204c86aa975ec72c48c482fee6633120ee9c3ab755e4dfefea8/jiter-0.11.0-cp314-cp314-manylinux_2_17_armv7l.manylinux2014_armv7l.whl", hash = "sha256:af62e84ca3889604ebb645df3b0a3f3bcf6b92babbff642bd214616f57abb93a", size = 360565, upload-time = "2025-09-15T09:20:08.283Z" },
    { url = "https://files.pythonhosted.org/packages/fe/88/567288e0d2ed9fa8f7a3b425fdaf2cb82b998633c24fe0d98f5417321aa8/jiter-0.11.0-cp314-cp314-manylinux_2_17_ppc64le.manylinux2014_ppc64le.whl", hash = "sha256:c6f3b32bb723246e6b351aecace52aba78adb8eeb4b2391630322dc30ff6c773", size = 486465, upload-time = "2025-09-15T09:20:09.613Z" },
    { url = "https://files.pythonhosted.org/packages/18/6e/7b72d09273214cadd15970e91dd5ed9634bee605176107db21e1e4205eb1/jiter-0.11.0-cp314-cp314-manylinux_2_17_s390x.manylinux2014_s390x.whl", hash = "sha256:adcab442f4a099a358a7f562eaa54ed6456fb866e922c6545a717be51dbed7d7", size = 377581, upload-time = "2025-09-15T09:20:10.884Z" },
    { url = "https://files.pythonhosted.org/packages/58/52/4db456319f9d14deed325f70102577492e9d7e87cf7097bda9769a1fcacb/jiter-0.11.0-cp314-cp314-manylinux_2_17_x86_64.manylinux2014_x86_64.whl", hash = "sha256:c9967c2ab338ee2b2c0102fd379ec2693c496abf71ffd47e4d791d1f593b68e2", size = 347102, upload-time = "2025-09-15T09:20:12.175Z" },
    { url = "https://files.pythonhosted.org/packages/ce/b4/433d5703c38b26083aec7a733eb5be96f9c6085d0e270a87ca6482cbf049/jiter-0.11.0-cp314-cp314-manylinux_2_5_i686.manylinux1_i686.whl", hash = "sha256:e7d0bed3b187af8b47a981d9742ddfc1d9b252a7235471ad6078e7e4e5fe75c2", size = 386477, upload-time = "2025-09-15T09:20:13.428Z" },
    { url = "https://files.pythonhosted.org/packages/c8/7a/a60bfd9c55b55b07c5c441c5085f06420b6d493ce9db28d069cc5b45d9f3/jiter-0.11.0-cp314-cp314-musllinux_1_1_aarch64.whl", hash = "sha256:f6fe0283e903ebc55f1a6cc569b8c1f3bf4abd026fed85e3ff8598a9e6f982f0", size = 516004, upload-time = "2025-09-15T09:20:14.848Z" },
    { url = "https://files.pythonhosted.org/packages/2e/46/f8363e5ecc179b4ed0ca6cb0a6d3bfc266078578c71ff30642ea2ce2f203/jiter-0.11.0-cp314-cp314-musllinux_1_1_x86_64.whl", hash = "sha256:4ee5821e3d66606b29ae5b497230b304f1376f38137d69e35f8d2bd5f310ff73", size = 507855, upload-time = "2025-09-15T09:20:16.176Z" },
    { url = "https://files.pythonhosted.org/packages/90/33/396083357d51d7ff0f9805852c288af47480d30dd31d8abc74909b020761/jiter-0.11.0-cp314-cp314-win32.whl", hash = "sha256:c2d13ba7567ca8799f17c76ed56b1d49be30df996eb7fa33e46b62800562a5e2", size = 205802, upload-time = "2025-09-15T09:20:17.661Z" },
    { url = "https://files.pythonhosted.org/packages/e7/ab/eb06ca556b2551d41de7d03bf2ee24285fa3d0c58c5f8d95c64c9c3281b1/jiter-0.11.0-cp314-cp314t-macosx_11_0_arm64.whl", hash = "sha256:fb4790497369d134a07fc763cc88888c46f734abdd66f9fdf7865038bf3a8f40", size = 313405, upload-time = "2025-09-15T09:20:18.918Z" },
    { url = "https://files.pythonhosted.org/packages/af/22/7ab7b4ec3a1c1f03aef376af11d23b05abcca3fb31fbca1e7557053b1ba2/jiter-0.11.0-cp314-cp314t-manylinux_2_17_x86_64.manylinux2014_x86_64.whl", hash = "sha256:6e2bbf24f16ba5ad4441a9845e40e4ea0cb9eed00e76ba94050664ef53ef4406", size = 347102, upload-time = "2025-09-15T09:20:20.16Z" },
]

[[package]]
name = "logfire-api"
version = "4.8.0"
source = { registry = "https://pypi.org/simple" }
sdist = { url = "https://files.pythonhosted.org/packages/91/79/be33b2b8352f4eaaa448308c3e6be946d5ff1930d7b425ac848fe80999f4/logfire_api-4.8.0.tar.gz", hash = "sha256:523316adb84c1ba5d6e3e70a3a921e47fe28ec5f87ab1c207726dca5e9117675", size = 55317, upload-time = "2025-09-18T17:12:39.508Z" }
wheels = [
    { url = "https://files.pythonhosted.org/packages/07/62/1bca844dcc729cd39fd0fae59bfa0aee07bb4e383d448c2f75eb2aa5661d/logfire_api-4.8.0-py3-none-any.whl", hash = "sha256:5044d3be7b52ba06c712d7647cb169f43ade3882ee476276a2176f821acb9d5c", size = 92053, upload-time = "2025-09-18T17:12:34.213Z" },
]

[[package]]
name = "mistralai"
version = "1.9.10"
source = { registry = "https://pypi.org/simple" }
dependencies = [
    { name = "eval-type-backport" },
    { name = "httpx" },
    { name = "invoke" },
    { name = "pydantic" },
    { name = "python-dateutil" },
    { name = "pyyaml" },
    { name = "typing-inspection" },
]
sdist = { url = "https://files.pythonhosted.org/packages/6d/a3/1ae43c9db1fc612176d5d3418c12cd363852e954c5d12bf3a4477de2e4a6/mistralai-1.9.10.tar.gz", hash = "sha256:a95721276f035bf86c7fdc1373d7fb7d056d83510226f349426e0d522c0c0965", size = 205043, upload-time = "2025-09-02T07:44:38.859Z" }
wheels = [
    { url = "https://files.pythonhosted.org/packages/29/40/646448b5ad66efec097471bd5ab25f5b08360e3f34aecbe5c4fcc6845c01/mistralai-1.9.10-py3-none-any.whl", hash = "sha256:cf0a2906e254bb4825209a26e1957e6e0bacbbe61875bd22128dc3d5d51a7b0a", size = 440538, upload-time = "2025-09-02T07:44:37.5Z" },
]

[[package]]
name = "mypy"
version = "1.18.2"
source = { registry = "https://pypi.org/simple" }
dependencies = [
    { name = "mypy-extensions" },
    { name = "pathspec" },
    { name = "typing-extensions" },
]
sdist = { url = "https://files.pythonhosted.org/packages/c0/77/8f0d0001ffad290cef2f7f216f96c814866248a0b92a722365ed54648e7e/mypy-1.18.2.tar.gz", hash = "sha256:06a398102a5f203d7477b2923dda3634c36727fa5c237d8f859ef90c42a9924b", size = 3448846, upload-time = "2025-09-19T00:11:10.519Z" }
wheels = [
    { url = "https://files.pythonhosted.org/packages/07/06/dfdd2bc60c66611dd8335f463818514733bc763e4760dee289dcc33df709/mypy-1.18.2-cp312-cp312-macosx_10_13_x86_64.whl", hash = "sha256:33eca32dd124b29400c31d7cf784e795b050ace0e1f91b8dc035672725617e34", size = 12908273, upload-time = "2025-09-19T00:10:58.321Z" },
    { url = "https://files.pythonhosted.org/packages/81/14/6a9de6d13a122d5608e1a04130724caf9170333ac5a924e10f670687d3eb/mypy-1.18.2-cp312-cp312-macosx_11_0_arm64.whl", hash = "sha256:a3c47adf30d65e89b2dcd2fa32f3aeb5e94ca970d2c15fcb25e297871c8e4764", size = 11920910, upload-time = "2025-09-19T00:10:20.043Z" },
    { url = "https://files.pythonhosted.org/packages/5f/a9/b29de53e42f18e8cc547e38daa9dfa132ffdc64f7250e353f5c8cdd44bee/mypy-1.18.2-cp312-cp312-manylinux2014_aarch64.manylinux_2_17_aarch64.manylinux_2_28_aarch64.whl", hash = "sha256:5d6c838e831a062f5f29d11c9057c6009f60cb294fea33a98422688181fe2893", size = 12465585, upload-time = "2025-09-19T00:10:33.005Z" },
    { url = "https://files.pythonhosted.org/packages/77/ae/6c3d2c7c61ff21f2bee938c917616c92ebf852f015fb55917fd6e2811db2/mypy-1.18.2-cp312-cp312-manylinux2014_x86_64.manylinux_2_17_x86_64.manylinux_2_28_x86_64.whl", hash = "sha256:01199871b6110a2ce984bde85acd481232d17413868c9807e95c1b0739a58914", size = 13348562, upload-time = "2025-09-19T00:10:11.51Z" },
    { url = "https://files.pythonhosted.org/packages/4d/31/aec68ab3b4aebdf8f36d191b0685d99faa899ab990753ca0fee60fb99511/mypy-1.18.2-cp312-cp312-musllinux_1_2_x86_64.whl", hash = "sha256:a2afc0fa0b0e91b4599ddfe0f91e2c26c2b5a5ab263737e998d6817874c5f7c8", size = 13533296, upload-time = "2025-09-19T00:10:06.568Z" },
    { url = "https://files.pythonhosted.org/packages/9f/83/abcb3ad9478fca3ebeb6a5358bb0b22c95ea42b43b7789c7fb1297ca44f4/mypy-1.18.2-cp312-cp312-win_amd64.whl", hash = "sha256:d8068d0afe682c7c4897c0f7ce84ea77f6de953262b12d07038f4d296d547074", size = 9828828, upload-time = "2025-09-19T00:10:28.203Z" },
    { url = "https://files.pythonhosted.org/packages/5f/04/7f462e6fbba87a72bc8097b93f6842499c428a6ff0c81dd46948d175afe8/mypy-1.18.2-cp313-cp313-macosx_10_13_x86_64.whl", hash = "sha256:07b8b0f580ca6d289e69209ec9d3911b4a26e5abfde32228a288eb79df129fcc", size = 12898728, upload-time = "2025-09-19T00:10:01.33Z" },
    { url = "https://files.pythonhosted.org/packages/99/5b/61ed4efb64f1871b41fd0b82d29a64640f3516078f6c7905b68ab1ad8b13/mypy-1.18.2-cp313-cp313-macosx_11_0_arm64.whl", hash = "sha256:ed4482847168439651d3feee5833ccedbf6657e964572706a2adb1f7fa4dfe2e", size = 11910758, upload-time = "2025-09-19T00:10:42.607Z" },
    { url = "https://files.pythonhosted.org/packages/3c/46/d297d4b683cc89a6e4108c4250a6a6b717f5fa96e1a30a7944a6da44da35/mypy-1.18.2-cp313-cp313-manylinux2014_aarch64.manylinux_2_17_aarch64.manylinux_2_28_aarch64.whl", hash = "sha256:c3ad2afadd1e9fea5cf99a45a822346971ede8685cc581ed9cd4d42eaf940986", size = 12475342, upload-time = "2025-09-19T00:11:00.371Z" },
    { url = "https://files.pythonhosted.org/packages/83/45/4798f4d00df13eae3bfdf726c9244bcb495ab5bd588c0eed93a2f2dd67f3/mypy-1.18.2-cp313-cp313-manylinux2014_x86_64.manylinux_2_17_x86_64.manylinux_2_28_x86_64.whl", hash = "sha256:a431a6f1ef14cf8c144c6b14793a23ec4eae3db28277c358136e79d7d062f62d", size = 13338709, upload-time = "2025-09-19T00:11:03.358Z" },
    { url = "https://files.pythonhosted.org/packages/d7/09/479f7358d9625172521a87a9271ddd2441e1dab16a09708f056e97007207/mypy-1.18.2-cp313-cp313-musllinux_1_2_x86_64.whl", hash = "sha256:7ab28cc197f1dd77a67e1c6f35cd1f8e8b73ed2217e4fc005f9e6a504e46e7ba", size = 13529806, upload-time = "2025-09-19T00:10:26.073Z" },
    { url = "https://files.pythonhosted.org/packages/71/cf/ac0f2c7e9d0ea3c75cd99dff7aec1c9df4a1376537cb90e4c882267ee7e9/mypy-1.18.2-cp313-cp313-win_amd64.whl", hash = "sha256:0e2785a84b34a72ba55fb5daf079a1003a34c05b22238da94fcae2bbe46f3544", size = 9833262, upload-time = "2025-09-19T00:10:40.035Z" },
    { url = "https://files.pythonhosted.org/packages/5a/0c/7d5300883da16f0063ae53996358758b2a2df2a09c72a5061fa79a1f5006/mypy-1.18.2-cp314-cp314-macosx_10_13_x86_64.whl", hash = "sha256:62f0e1e988ad41c2a110edde6c398383a889d95b36b3e60bcf155f5164c4fdce", size = 12893775, upload-time = "2025-09-19T00:10:03.814Z" },
    { url = "https://files.pythonhosted.org/packages/50/df/2cffbf25737bdb236f60c973edf62e3e7b4ee1c25b6878629e88e2cde967/mypy-1.18.2-cp314-cp314-macosx_11_0_arm64.whl", hash = "sha256:8795a039bab805ff0c1dfdb8cd3344642c2b99b8e439d057aba30850b8d3423d", size = 11936852, upload-time = "2025-09-19T00:10:51.631Z" },
    { url = "https://files.pythonhosted.org/packages/be/50/34059de13dd269227fb4a03be1faee6e2a4b04a2051c82ac0a0b5a773c9a/mypy-1.18.2-cp314-cp314-manylinux2014_aarch64.manylinux_2_17_aarch64.manylinux_2_28_aarch64.whl", hash = "sha256:6ca1e64b24a700ab5ce10133f7ccd956a04715463d30498e64ea8715236f9c9c", size = 12480242, upload-time = "2025-09-19T00:11:07.955Z" },
    { url = "https://files.pythonhosted.org/packages/5b/11/040983fad5132d85914c874a2836252bbc57832065548885b5bb5b0d4359/mypy-1.18.2-cp314-cp314-manylinux2014_x86_64.manylinux_2_17_x86_64.manylinux_2_28_x86_64.whl", hash = "sha256:d924eef3795cc89fecf6bedc6ed32b33ac13e8321344f6ddbf8ee89f706c05cb", size = 13326683, upload-time = "2025-09-19T00:09:55.572Z" },
    { url = "https://files.pythonhosted.org/packages/e9/ba/89b2901dd77414dd7a8c8729985832a5735053be15b744c18e4586e506ef/mypy-1.18.2-cp314-cp314-musllinux_1_2_x86_64.whl", hash = "sha256:20c02215a080e3a2be3aa50506c67242df1c151eaba0dcbc1e4e557922a26075", size = 13514749, upload-time = "2025-09-19T00:10:44.827Z" },
    { url = "https://files.pythonhosted.org/packages/25/bc/cc98767cffd6b2928ba680f3e5bc969c4152bf7c2d83f92f5a504b92b0eb/mypy-1.18.2-cp314-cp314-win_amd64.whl", hash = "sha256:749b5f83198f1ca64345603118a6f01a4e99ad4bf9d103ddc5a3200cc4614adf", size = 9982959, upload-time = "2025-09-19T00:10:37.344Z" },
    { url = "https://files.pythonhosted.org/packages/87/e3/be76d87158ebafa0309946c4a73831974d4d6ab4f4ef40c3b53a385a66fd/mypy-1.18.2-py3-none-any.whl", hash = "sha256:22a1748707dd62b58d2ae53562ffc4d7f8bcc727e8ac7cbc69c053ddc874d47e", size = 2352367, upload-time = "2025-09-19T00:10:15.489Z" },
]

[[package]]
name = "mypy-extensions"
version = "1.1.0"
source = { registry = "https://pypi.org/simple" }
sdist = { url = "https://files.pythonhosted.org/packages/a2/6e/371856a3fb9d31ca8dac321cda606860fa4548858c0cc45d9d1d4ca2628b/mypy_extensions-1.1.0.tar.gz", hash = "sha256:52e68efc3284861e772bbcd66823fde5ae21fd2fdb51c62a211403730b916558", size = 6343, upload-time = "2025-04-22T14:54:24.164Z" }
wheels = [
    { url = "https://files.pythonhosted.org/packages/79/7b/2c79738432f5c924bef5071f933bcc9efd0473bac3b4aa584a6f7c1c8df8/mypy_extensions-1.1.0-py3-none-any.whl", hash = "sha256:1be4cccdb0f2482337c4743e60421de3a356cd97508abadd57d47403e94f5505", size = 4963, upload-time = "2025-04-22T14:54:22.983Z" },
]

[[package]]
name = "numpy"
version = "2.3.3"
source = { registry = "https://pypi.org/simple" }
sdist = { url = "https://files.pythonhosted.org/packages/d0/19/95b3d357407220ed24c139018d2518fab0a61a948e68286a25f1a4d049ff/numpy-2.3.3.tar.gz", hash = "sha256:ddc7c39727ba62b80dfdbedf400d1c10ddfa8eefbd7ec8dcb118be8b56d31029", size = 20576648, upload-time = "2025-09-09T16:54:12.543Z" }
wheels = [
    { url = "https://files.pythonhosted.org/packages/51/5d/bb7fc075b762c96329147799e1bcc9176ab07ca6375ea976c475482ad5b3/numpy-2.3.3-cp312-cp312-macosx_10_13_x86_64.whl", hash = "sha256:cfdd09f9c84a1a934cde1eec2267f0a43a7cd44b2cca4ff95b7c0d14d144b0bf", size = 20957014, upload-time = "2025-09-09T15:56:29.966Z" },
    { url = "https://files.pythonhosted.org/packages/6b/0e/c6211bb92af26517acd52125a237a92afe9c3124c6a68d3b9f81b62a0568/numpy-2.3.3-cp312-cp312-macosx_11_0_arm64.whl", hash = "sha256:cb32e3cf0f762aee47ad1ddc6672988f7f27045b0783c887190545baba73aa25", size = 14185220, upload-time = "2025-09-09T15:56:32.175Z" },
    { url = "https://files.pythonhosted.org/packages/22/f2/07bb754eb2ede9073f4054f7c0286b0d9d2e23982e090a80d478b26d35ca/numpy-2.3.3-cp312-cp312-macosx_14_0_arm64.whl", hash = "sha256:396b254daeb0a57b1fe0ecb5e3cff6fa79a380fa97c8f7781a6d08cd429418fe", size = 5113918, upload-time = "2025-09-09T15:56:34.175Z" },
    { url = "https://files.pythonhosted.org/packages/81/0a/afa51697e9fb74642f231ea36aca80fa17c8fb89f7a82abd5174023c3960/numpy-2.3.3-cp312-cp312-macosx_14_0_x86_64.whl", hash = "sha256:067e3d7159a5d8f8a0b46ee11148fc35ca9b21f61e3c49fbd0a027450e65a33b", size = 6647922, upload-time = "2025-09-09T15:56:36.149Z" },
    { url = "https://files.pythonhosted.org/packages/5d/f5/122d9cdb3f51c520d150fef6e87df9279e33d19a9611a87c0d2cf78a89f4/numpy-2.3.3-cp312-cp312-manylinux_2_27_aarch64.manylinux_2_28_aarch64.whl", hash = "sha256:1c02d0629d25d426585fb2e45a66154081b9fa677bc92a881ff1d216bc9919a8", size = 14281991, upload-time = "2025-09-09T15:56:40.548Z" },
    { url = "https://files.pythonhosted.org/packages/51/64/7de3c91e821a2debf77c92962ea3fe6ac2bc45d0778c1cbe15d4fce2fd94/numpy-2.3.3-cp312-cp312-manylinux_2_27_x86_64.manylinux_2_28_x86_64.whl", hash = "sha256:d9192da52b9745f7f0766531dcfa978b7763916f158bb63bdb8a1eca0068ab20", size = 16641643, upload-time = "2025-09-09T15:56:43.343Z" },
    { url = "https://files.pythonhosted.org/packages/30/e4/961a5fa681502cd0d68907818b69f67542695b74e3ceaa513918103b7e80/numpy-2.3.3-cp312-cp312-musllinux_1_2_aarch64.whl", hash = "sha256:cd7de500a5b66319db419dc3c345244404a164beae0d0937283b907d8152e6ea", size = 16056787, upload-time = "2025-09-09T15:56:46.141Z" },
    { url = "https://files.pythonhosted.org/packages/99/26/92c912b966e47fbbdf2ad556cb17e3a3088e2e1292b9833be1dfa5361a1a/numpy-2.3.3-cp312-cp312-musllinux_1_2_x86_64.whl", hash = "sha256:93d4962d8f82af58f0b2eb85daaf1b3ca23fe0a85d0be8f1f2b7bb46034e56d7", size = 18579598, upload-time = "2025-09-09T15:56:49.844Z" },
    { url = "https://files.pythonhosted.org/packages/17/b6/fc8f82cb3520768718834f310c37d96380d9dc61bfdaf05fe5c0b7653e01/numpy-2.3.3-cp312-cp312-win32.whl", hash = "sha256:5534ed6b92f9b7dca6c0a19d6df12d41c68b991cef051d108f6dbff3babc4ebf", size = 6320800, upload-time = "2025-09-09T15:56:52.499Z" },
    { url = "https://files.pythonhosted.org/packages/32/ee/de999f2625b80d043d6d2d628c07d0d5555a677a3cf78fdf868d409b8766/numpy-2.3.3-cp312-cp312-win_amd64.whl", hash = "sha256:497d7cad08e7092dba36e3d296fe4c97708c93daf26643a1ae4b03f6294d30eb", size = 12786615, upload-time = "2025-09-09T15:56:54.422Z" },
    { url = "https://files.pythonhosted.org/packages/49/6e/b479032f8a43559c383acb20816644f5f91c88f633d9271ee84f3b3a996c/numpy-2.3.3-cp312-cp312-win_arm64.whl", hash = "sha256:ca0309a18d4dfea6fc6262a66d06c26cfe4640c3926ceec90e57791a82b6eee5", size = 10195936, upload-time = "2025-09-09T15:56:56.541Z" },
    { url = "https://files.pythonhosted.org/packages/7d/b9/984c2b1ee61a8b803bf63582b4ac4242cf76e2dbd663efeafcb620cc0ccb/numpy-2.3.3-cp313-cp313-macosx_10_13_x86_64.whl", hash = "sha256:f5415fb78995644253370985342cd03572ef8620b934da27d77377a2285955bf", size = 20949588, upload-time = "2025-09-09T15:56:59.087Z" },
    { url = "https://files.pythonhosted.org/packages/a6/e4/07970e3bed0b1384d22af1e9912527ecbeb47d3b26e9b6a3bced068b3bea/numpy-2.3.3-cp313-cp313-macosx_11_0_arm64.whl", hash = "sha256:d00de139a3324e26ed5b95870ce63be7ec7352171bc69a4cf1f157a48e3eb6b7", size = 14177802, upload-time = "2025-09-09T15:57:01.73Z" },
    { url = "https://files.pythonhosted.org/packages/35/c7/477a83887f9de61f1203bad89cf208b7c19cc9fef0cebef65d5a1a0619f2/numpy-2.3.3-cp313-cp313-macosx_14_0_arm64.whl", hash = "sha256:9dc13c6a5829610cc07422bc74d3ac083bd8323f14e2827d992f9e52e22cd6a6", size = 5106537, upload-time = "2025-09-09T15:57:03.765Z" },
    { url = "https://files.pythonhosted.org/packages/52/47/93b953bd5866a6f6986344d045a207d3f1cfbad99db29f534ea9cee5108c/numpy-2.3.3-cp313-cp313-macosx_14_0_x86_64.whl", hash = "sha256:d79715d95f1894771eb4e60fb23f065663b2298f7d22945d66877aadf33d00c7", size = 6640743, upload-time = "2025-09-09T15:57:07.921Z" },
    { url = "https://files.pythonhosted.org/packages/23/83/377f84aaeb800b64c0ef4de58b08769e782edcefa4fea712910b6f0afd3c/numpy-2.3.3-cp313-cp313-manylinux_2_27_aarch64.manylinux_2_28_aarch64.whl", hash = "sha256:952cfd0748514ea7c3afc729a0fc639e61655ce4c55ab9acfab14bda4f402b4c", size = 14278881, upload-time = "2025-09-09T15:57:11.349Z" },
    { url = "https://files.pythonhosted.org/packages/9a/a5/bf3db6e66c4b160d6ea10b534c381a1955dfab34cb1017ea93aa33c70ed3/numpy-2.3.3-cp313-cp313-manylinux_2_27_x86_64.manylinux_2_28_x86_64.whl", hash = "sha256:5b83648633d46f77039c29078751f80da65aa64d5622a3cd62aaef9d835b6c93", size = 16636301, upload-time = "2025-09-09T15:57:14.245Z" },
    { url = "https://files.pythonhosted.org/packages/a2/59/1287924242eb4fa3f9b3a2c30400f2e17eb2707020d1c5e3086fe7330717/numpy-2.3.3-cp313-cp313-musllinux_1_2_aarch64.whl", hash = "sha256:b001bae8cea1c7dfdb2ae2b017ed0a6f2102d7a70059df1e338e307a4c78a8ae", size = 16053645, upload-time = "2025-09-09T15:57:16.534Z" },
    { url = "https://files.pythonhosted.org/packages/e6/93/b3d47ed882027c35e94ac2320c37e452a549f582a5e801f2d34b56973c97/numpy-2.3.3-cp313-cp313-musllinux_1_2_x86_64.whl", hash = "sha256:8e9aced64054739037d42fb84c54dd38b81ee238816c948c8f3ed134665dcd86", size = 18578179, upload-time = "2025-09-09T15:57:18.883Z" },
    { url = "https://files.pythonhosted.org/packages/20/d9/487a2bccbf7cc9d4bfc5f0f197761a5ef27ba870f1e3bbb9afc4bbe3fcc2/numpy-2.3.3-cp313-cp313-win32.whl", hash = "sha256:9591e1221db3f37751e6442850429b3aabf7026d3b05542d102944ca7f00c8a8", size = 6312250, upload-time = "2025-09-09T15:57:21.296Z" },
    { url = "https://files.pythonhosted.org/packages/1b/b5/263ebbbbcede85028f30047eab3d58028d7ebe389d6493fc95ae66c636ab/numpy-2.3.3-cp313-cp313-win_amd64.whl", hash = "sha256:f0dadeb302887f07431910f67a14d57209ed91130be0adea2f9793f1a4f817cf", size = 12783269, upload-time = "2025-09-09T15:57:23.034Z" },
    { url = "https://files.pythonhosted.org/packages/fa/75/67b8ca554bbeaaeb3fac2e8bce46967a5a06544c9108ec0cf5cece559b6c/numpy-2.3.3-cp313-cp313-win_arm64.whl", hash = "sha256:3c7cf302ac6e0b76a64c4aecf1a09e51abd9b01fc7feee80f6c43e3ab1b1dbc5", size = 10195314, upload-time = "2025-09-09T15:57:25.045Z" },
    { url = "https://files.pythonhosted.org/packages/11/d0/0d1ddec56b162042ddfafeeb293bac672de9b0cfd688383590090963720a/numpy-2.3.3-cp313-cp313t-macosx_10_13_x86_64.whl", hash = "sha256:eda59e44957d272846bb407aad19f89dc6f58fecf3504bd144f4c5cf81a7eacc", size = 21048025, upload-time = "2025-09-09T15:57:27.257Z" },
    { url = "https://files.pythonhosted.org/packages/36/9e/1996ca6b6d00415b6acbdd3c42f7f03ea256e2c3f158f80bd7436a8a19f3/numpy-2.3.3-cp313-cp313t-macosx_11_0_arm64.whl", hash = "sha256:823d04112bc85ef5c4fda73ba24e6096c8f869931405a80aa8b0e604510a26bc", size = 14301053, upload-time = "2025-09-09T15:57:30.077Z" },
    { url = "https://files.pythonhosted.org/packages/05/24/43da09aa764c68694b76e84b3d3f0c44cb7c18cdc1ba80e48b0ac1d2cd39/numpy-2.3.3-cp313-cp313t-macosx_14_0_arm64.whl", hash = "sha256:40051003e03db4041aa325da2a0971ba41cf65714e65d296397cc0e32de6018b", size = 5229444, upload-time = "2025-09-09T15:57:32.733Z" },
    { url = "https://files.pythonhosted.org/packages/bc/14/50ffb0f22f7218ef8af28dd089f79f68289a7a05a208db9a2c5dcbe123c1/numpy-2.3.3-cp313-cp313t-macosx_14_0_x86_64.whl", hash = "sha256:6ee9086235dd6ab7ae75aba5662f582a81ced49f0f1c6de4260a78d8f2d91a19", size = 6738039, upload-time = "2025-09-09T15:57:34.328Z" },
    { url = "https://files.pythonhosted.org/packages/55/52/af46ac0795e09657d45a7f4db961917314377edecf66db0e39fa7ab5c3d3/numpy-2.3.3-cp313-cp313t-manylinux_2_27_aarch64.manylinux_2_28_aarch64.whl", hash = "sha256:94fcaa68757c3e2e668ddadeaa86ab05499a70725811e582b6a9858dd472fb30", size = 14352314, upload-time = "2025-09-09T15:57:36.255Z" },
    { url = "https://files.pythonhosted.org/packages/a7/b1/dc226b4c90eb9f07a3fff95c2f0db3268e2e54e5cce97c4ac91518aee71b/numpy-2.3.3-cp313-cp313t-manylinux_2_27_x86_64.manylinux_2_28_x86_64.whl", hash = "sha256:da1a74b90e7483d6ce5244053399a614b1d6b7bc30a60d2f570e5071f8959d3e", size = 16701722, upload-time = "2025-09-09T15:57:38.622Z" },
    { url = "https://files.pythonhosted.org/packages/9d/9d/9d8d358f2eb5eced14dba99f110d83b5cd9a4460895230f3b396ad19a323/numpy-2.3.3-cp313-cp313t-musllinux_1_2_aarch64.whl", hash = "sha256:2990adf06d1ecee3b3dcbb4977dfab6e9f09807598d647f04d385d29e7a3c3d3", size = 16132755, upload-time = "2025-09-09T15:57:41.16Z" },
    { url = "https://files.pythonhosted.org/packages/b6/27/b3922660c45513f9377b3fb42240bec63f203c71416093476ec9aa0719dc/numpy-2.3.3-cp313-cp313t-musllinux_1_2_x86_64.whl", hash = "sha256:ed635ff692483b8e3f0fcaa8e7eb8a75ee71aa6d975388224f70821421800cea", size = 18651560, upload-time = "2025-09-09T15:57:43.459Z" },
    { url = "https://files.pythonhosted.org/packages/5b/8e/3ab61a730bdbbc201bb245a71102aa609f0008b9ed15255500a99cd7f780/numpy-2.3.3-cp313-cp313t-win32.whl", hash = "sha256:a333b4ed33d8dc2b373cc955ca57babc00cd6f9009991d9edc5ddbc1bac36bcd", size = 6442776, upload-time = "2025-09-09T15:57:45.793Z" },
    { url = "https://files.pythonhosted.org/packages/1c/3a/e22b766b11f6030dc2decdeff5c2fb1610768055603f9f3be88b6d192fb2/numpy-2.3.3-cp313-cp313t-win_amd64.whl", hash = "sha256:4384a169c4d8f97195980815d6fcad04933a7e1ab3b530921c3fef7a1c63426d", size = 12927281, upload-time = "2025-09-09T15:57:47.492Z" },
    { url = "https://files.pythonhosted.org/packages/7b/42/c2e2bc48c5e9b2a83423f99733950fbefd86f165b468a3d85d52b30bf782/numpy-2.3.3-cp313-cp313t-win_arm64.whl", hash = "sha256:75370986cc0bc66f4ce5110ad35aae6d182cc4ce6433c40ad151f53690130bf1", size = 10265275, upload-time = "2025-09-09T15:57:49.647Z" },
    { url = "https://files.pythonhosted.org/packages/6b/01/342ad585ad82419b99bcf7cebe99e61da6bedb89e213c5fd71acc467faee/numpy-2.3.3-cp314-cp314-macosx_10_13_x86_64.whl", hash = "sha256:cd052f1fa6a78dee696b58a914b7229ecfa41f0a6d96dc663c1220a55e137593", size = 20951527, upload-time = "2025-09-09T15:57:52.006Z" },
    { url = "https://files.pythonhosted.org/packages/ef/d8/204e0d73fc1b7a9ee80ab1fe1983dd33a4d64a4e30a05364b0208e9a241a/numpy-2.3.3-cp314-cp314-macosx_11_0_arm64.whl", hash = "sha256:414a97499480067d305fcac9716c29cf4d0d76db6ebf0bf3cbce666677f12652", size = 14186159, upload-time = "2025-09-09T15:57:54.407Z" },
    { url = "https://files.pythonhosted.org/packages/22/af/f11c916d08f3a18fb8ba81ab72b5b74a6e42ead4c2846d270eb19845bf74/numpy-2.3.3-cp314-cp314-macosx_14_0_arm64.whl", hash = "sha256:50a5fe69f135f88a2be9b6ca0481a68a136f6febe1916e4920e12f1a34e708a7", size = 5114624, upload-time = "2025-09-09T15:57:56.5Z" },
    { url = "https://files.pythonhosted.org/packages/fb/11/0ed919c8381ac9d2ffacd63fd1f0c34d27e99cab650f0eb6f110e6ae4858/numpy-2.3.3-cp314-cp314-macosx_14_0_x86_64.whl", hash = "sha256:b912f2ed2b67a129e6a601e9d93d4fa37bef67e54cac442a2f588a54afe5c67a", size = 6642627, upload-time = "2025-09-09T15:57:58.206Z" },
    { url = "https://files.pythonhosted.org/packages/ee/83/deb5f77cb0f7ba6cb52b91ed388b47f8f3c2e9930d4665c600408d9b90b9/numpy-2.3.3-cp314-cp314-manylinux_2_27_aarch64.manylinux_2_28_aarch64.whl", hash = "sha256:9e318ee0596d76d4cb3d78535dc005fa60e5ea348cd131a51e99d0bdbe0b54fe", size = 14296926, upload-time = "2025-09-09T15:58:00.035Z" },
    { url = "https://files.pythonhosted.org/packages/77/cc/70e59dcb84f2b005d4f306310ff0a892518cc0c8000a33d0e6faf7ca8d80/numpy-2.3.3-cp314-cp314-manylinux_2_27_x86_64.manylinux_2_28_x86_64.whl", hash = "sha256:ce020080e4a52426202bdb6f7691c65bb55e49f261f31a8f506c9f6bc7450421", size = 16638958, upload-time = "2025-09-09T15:58:02.738Z" },
    { url = "https://files.pythonhosted.org/packages/b6/5a/b2ab6c18b4257e099587d5b7f903317bd7115333ad8d4ec4874278eafa61/numpy-2.3.3-cp314-cp314-musllinux_1_2_aarch64.whl", hash = "sha256:e6687dc183aa55dae4a705b35f9c0f8cb178bcaa2f029b241ac5356221d5c021", size = 16071920, upload-time = "2025-09-09T15:58:05.029Z" },
    { url = "https://files.pythonhosted.org/packages/b8/f1/8b3fdc44324a259298520dd82147ff648979bed085feeacc1250ef1656c0/numpy-2.3.3-cp314-cp314-musllinux_1_2_x86_64.whl", hash = "sha256:d8f3b1080782469fdc1718c4ed1d22549b5fb12af0d57d35e992158a772a37cf", size = 18577076, upload-time = "2025-09-09T15:58:07.745Z" },
    { url = "https://files.pythonhosted.org/packages/f0/a1/b87a284fb15a42e9274e7fcea0dad259d12ddbf07c1595b26883151ca3b4/numpy-2.3.3-cp314-cp314-win32.whl", hash = "sha256:cb248499b0bc3be66ebd6578b83e5acacf1d6cb2a77f2248ce0e40fbec5a76d0", size = 6366952, upload-time = "2025-09-09T15:58:10.096Z" },
    { url = "https://files.pythonhosted.org/packages/70/5f/1816f4d08f3b8f66576d8433a66f8fa35a5acfb3bbd0bf6c31183b003f3d/numpy-2.3.3-cp314-cp314-win_amd64.whl", hash = "sha256:691808c2b26b0f002a032c73255d0bd89751425f379f7bcd22d140db593a96e8", size = 12919322, upload-time = "2025-09-09T15:58:12.138Z" },
    { url = "https://files.pythonhosted.org/packages/8c/de/072420342e46a8ea41c324a555fa90fcc11637583fb8df722936aed1736d/numpy-2.3.3-cp314-cp314-win_arm64.whl", hash = "sha256:9ad12e976ca7b10f1774b03615a2a4bab8addce37ecc77394d8e986927dc0dfe", size = 10478630, upload-time = "2025-09-09T15:58:14.64Z" },
    { url = "https://files.pythonhosted.org/packages/d5/df/ee2f1c0a9de7347f14da5dd3cd3c3b034d1b8607ccb6883d7dd5c035d631/numpy-2.3.3-cp314-cp314t-macosx_10_13_x86_64.whl", hash = "sha256:9cc48e09feb11e1db00b320e9d30a4151f7369afb96bd0e48d942d09da3a0d00", size = 21047987, upload-time = "2025-09-09T15:58:16.889Z" },
    { url = "https://files.pythonhosted.org/packages/d6/92/9453bdc5a4e9e69cf4358463f25e8260e2ffc126d52e10038b9077815989/numpy-2.3.3-cp314-cp314t-macosx_11_0_arm64.whl", hash = "sha256:901bf6123879b7f251d3631967fd574690734236075082078e0571977c6a8e6a", size = 14301076, upload-time = "2025-09-09T15:58:20.343Z" },
    { url = "https://files.pythonhosted.org/packages/13/77/1447b9eb500f028bb44253105bd67534af60499588a5149a94f18f2ca917/numpy-2.3.3-cp314-cp314t-macosx_14_0_arm64.whl", hash = "sha256:7f025652034199c301049296b59fa7d52c7e625017cae4c75d8662e377bf487d", size = 5229491, upload-time = "2025-09-09T15:58:22.481Z" },
    { url = "https://files.pythonhosted.org/packages/3d/f9/d72221b6ca205f9736cb4b2ce3b002f6e45cd67cd6a6d1c8af11a2f0b649/numpy-2.3.3-cp314-cp314t-macosx_14_0_x86_64.whl", hash = "sha256:533ca5f6d325c80b6007d4d7fb1984c303553534191024ec6a524a4c92a5935a", size = 6737913, upload-time = "2025-09-09T15:58:24.569Z" },
    { url = "https://files.pythonhosted.org/packages/3c/5f/d12834711962ad9c46af72f79bb31e73e416ee49d17f4c797f72c96b6ca5/numpy-2.3.3-cp314-cp314t-manylinux_2_27_aarch64.manylinux_2_28_aarch64.whl", hash = "sha256:0edd58682a399824633b66885d699d7de982800053acf20be1eaa46d92009c54", size = 14352811, upload-time = "2025-09-09T15:58:26.416Z" },
    { url = "https://files.pythonhosted.org/packages/a1/0d/fdbec6629d97fd1bebed56cd742884e4eead593611bbe1abc3eb40d304b2/numpy-2.3.3-cp314-cp314t-manylinux_2_27_x86_64.manylinux_2_28_x86_64.whl", hash = "sha256:367ad5d8fbec5d9296d18478804a530f1191e24ab4d75ab408346ae88045d25e", size = 16702689, upload-time = "2025-09-09T15:58:28.831Z" },
    { url = "https://files.pythonhosted.org/packages/9b/09/0a35196dc5575adde1eb97ddfbc3e1687a814f905377621d18ca9bc2b7dd/numpy-2.3.3-cp314-cp314t-musllinux_1_2_aarch64.whl", hash = "sha256:8f6ac61a217437946a1fa48d24c47c91a0c4f725237871117dea264982128097", size = 16133855, upload-time = "2025-09-09T15:58:31.349Z" },
    { url = "https://files.pythonhosted.org/packages/7a/ca/c9de3ea397d576f1b6753eaa906d4cdef1bf97589a6d9825a349b4729cc2/numpy-2.3.3-cp314-cp314t-musllinux_1_2_x86_64.whl", hash = "sha256:179a42101b845a816d464b6fe9a845dfaf308fdfc7925387195570789bb2c970", size = 18652520, upload-time = "2025-09-09T15:58:33.762Z" },
    { url = "https://files.pythonhosted.org/packages/fd/c2/e5ed830e08cd0196351db55db82f65bc0ab05da6ef2b72a836dcf1936d2f/numpy-2.3.3-cp314-cp314t-win32.whl", hash = "sha256:1250c5d3d2562ec4174bce2e3a1523041595f9b651065e4a4473f5f48a6bc8a5", size = 6515371, upload-time = "2025-09-09T15:58:36.04Z" },
    { url = "https://files.pythonhosted.org/packages/47/c7/b0f6b5b67f6788a0725f744496badbb604d226bf233ba716683ebb47b570/numpy-2.3.3-cp314-cp314t-win_amd64.whl", hash = "sha256:b37a0b2e5935409daebe82c1e42274d30d9dd355852529eab91dab8dcca7419f", size = 13112576, upload-time = "2025-09-09T15:58:37.927Z" },
    { url = "https://files.pythonhosted.org/packages/06/b9/33bba5ff6fb679aa0b1f8a07e853f002a6b04b9394db3069a1270a7784ca/numpy-2.3.3-cp314-cp314t-win_arm64.whl", hash = "sha256:78c9f6560dc7e6b3990e32df7ea1a50bbd0e2a111e05209963f5ddcab7073b0b", size = 10545953, upload-time = "2025-09-09T15:58:40.576Z" },
]

[[package]]
name = "openai"
version = "1.108.1"
source = { registry = "https://pypi.org/simple" }
dependencies = [
    { name = "anyio" },
    { name = "distro" },
    { name = "httpx" },
    { name = "jiter" },
    { name = "pydantic" },
    { name = "sniffio" },
    { name = "tqdm" },
    { name = "typing-extensions" },
]
sdist = { url = "https://files.pythonhosted.org/packages/25/7a/3f2fbdf82a22d48405c1872f7c3176a705eee80ff2d2715d29472089171f/openai-1.108.1.tar.gz", hash = "sha256:6648468c1aec4eacfa554001e933a9fa075f57bacfc27588c2e34456cee9fef9", size = 563735, upload-time = "2025-09-19T16:52:20.399Z" }
wheels = [
    { url = "https://files.pythonhosted.org/packages/38/87/6ad18ce0e7b910e3706480451df48ff9e0af3b55e5db565adafd68a0706a/openai-1.108.1-py3-none-any.whl", hash = "sha256:952fc027e300b2ac23be92b064eac136a2bc58274cec16f5d2906c361340d59b", size = 948394, upload-time = "2025-09-19T16:52:18.369Z" },
]

[[package]]
name = "opentelemetry-api"
version = "1.37.0"
source = { registry = "https://pypi.org/simple" }
dependencies = [
    { name = "importlib-metadata" },
    { name = "typing-extensions" },
]
sdist = { url = "https://files.pythonhosted.org/packages/63/04/05040d7ce33a907a2a02257e601992f0cdf11c73b33f13c4492bf6c3d6d5/opentelemetry_api-1.37.0.tar.gz", hash = "sha256:540735b120355bd5112738ea53621f8d5edb35ebcd6fe21ada3ab1c61d1cd9a7", size = 64923, upload-time = "2025-09-11T10:29:01.662Z" }
wheels = [
    { url = "https://files.pythonhosted.org/packages/91/48/28ed9e55dcf2f453128df738210a980e09f4e468a456fa3c763dbc8be70a/opentelemetry_api-1.37.0-py3-none-any.whl", hash = "sha256:accf2024d3e89faec14302213bc39550ec0f4095d1cf5ca688e1bfb1c8612f47", size = 65732, upload-time = "2025-09-11T10:28:41.826Z" },
]

[[package]]
name = "packaging"
version = "25.0"
source = { registry = "https://pypi.org/simple" }
sdist = { url = "https://files.pythonhosted.org/packages/a1/d4/1fc4078c65507b51b96ca8f8c3ba19e6a61c8253c72794544580a7b6c24d/packaging-25.0.tar.gz", hash = "sha256:d443872c98d677bf60f6a1f2f8c1cb748e8fe762d2bf9d3148b5599295b0fc4f", size = 165727, upload-time = "2025-04-19T11:48:59.673Z" }
wheels = [
    { url = "https://files.pythonhosted.org/packages/20/12/38679034af332785aac8774540895e234f4d07f7545804097de4b666afd8/packaging-25.0-py3-none-any.whl", hash = "sha256:29572ef2b1f17581046b3a2227d5c611fb25ec70ca1ba8554b24b0e69331a484", size = 66469, upload-time = "2025-04-19T11:48:57.875Z" },
]

[[package]]
name = "pandas"
version = "2.3.2"
source = { registry = "https://pypi.org/simple" }
dependencies = [
    { name = "numpy" },
    { name = "python-dateutil" },
    { name = "pytz" },
    { name = "tzdata" },
]
sdist = { url = "https://files.pythonhosted.org/packages/79/8e/0e90233ac205ad182bd6b422532695d2b9414944a280488105d598c70023/pandas-2.3.2.tar.gz", hash = "sha256:ab7b58f8f82706890924ccdfb5f48002b83d2b5a3845976a9fb705d36c34dcdb", size = 4488684, upload-time = "2025-08-21T10:28:29.257Z" }
wheels = [
    { url = "https://files.pythonhosted.org/packages/ec/db/614c20fb7a85a14828edd23f1c02db58a30abf3ce76f38806155d160313c/pandas-2.3.2-cp312-cp312-macosx_10_13_x86_64.whl", hash = "sha256:3fbb977f802156e7a3f829e9d1d5398f6192375a3e2d1a9ee0803e35fe70a2b9", size = 11587652, upload-time = "2025-08-21T10:27:15.888Z" },
    { url = "https://files.pythonhosted.org/packages/99/b0/756e52f6582cade5e746f19bad0517ff27ba9c73404607c0306585c201b3/pandas-2.3.2-cp312-cp312-macosx_11_0_arm64.whl", hash = "sha256:1b9b52693123dd234b7c985c68b709b0b009f4521000d0525f2b95c22f15944b", size = 10717686, upload-time = "2025-08-21T10:27:18.486Z" },
    { url = "https://files.pythonhosted.org/packages/37/4c/dd5ccc1e357abfeee8353123282de17997f90ff67855f86154e5a13b81e5/pandas-2.3.2-cp312-cp312-manylinux_2_17_aarch64.manylinux2014_aarch64.whl", hash = "sha256:0bd281310d4f412733f319a5bc552f86d62cddc5f51d2e392c8787335c994175", size = 11278722, upload-time = "2025-08-21T10:27:21.149Z" },
    { url = "https://files.pythonhosted.org/packages/d3/a4/f7edcfa47e0a88cda0be8b068a5bae710bf264f867edfdf7b71584ace362/pandas-2.3.2-cp312-cp312-manylinux_2_17_x86_64.manylinux2014_x86_64.whl", hash = "sha256:96d31a6b4354e3b9b8a2c848af75d31da390657e3ac6f30c05c82068b9ed79b9", size = 11987803, upload-time = "2025-08-21T10:27:23.767Z" },
    { url = "https://files.pythonhosted.org/packages/f6/61/1bce4129f93ab66f1c68b7ed1c12bac6a70b1b56c5dab359c6bbcd480b52/pandas-2.3.2-cp312-cp312-musllinux_1_2_aarch64.whl", hash = "sha256:df4df0b9d02bb873a106971bb85d448378ef14b86ba96f035f50bbd3688456b4", size = 12766345, upload-time = "2025-08-21T10:27:26.6Z" },
    { url = "https://files.pythonhosted.org/packages/8e/46/80d53de70fee835531da3a1dae827a1e76e77a43ad22a8cd0f8142b61587/pandas-2.3.2-cp312-cp312-musllinux_1_2_x86_64.whl", hash = "sha256:213a5adf93d020b74327cb2c1b842884dbdd37f895f42dcc2f09d451d949f811", size = 13439314, upload-time = "2025-08-21T10:27:29.213Z" },
    { url = "https://files.pythonhosted.org/packages/28/30/8114832daff7489f179971dbc1d854109b7f4365a546e3ea75b6516cea95/pandas-2.3.2-cp312-cp312-win_amd64.whl", hash = "sha256:8c13b81a9347eb8c7548f53fd9a4f08d4dfe996836543f805c987bafa03317ae", size = 10983326, upload-time = "2025-08-21T10:27:31.901Z" },
    { url = "https://files.pythonhosted.org/packages/27/64/a2f7bf678af502e16b472527735d168b22b7824e45a4d7e96a4fbb634b59/pandas-2.3.2-cp313-cp313-macosx_10_13_x86_64.whl", hash = "sha256:0c6ecbac99a354a051ef21c5307601093cb9e0f4b1855984a084bfec9302699e", size = 11531061, upload-time = "2025-08-21T10:27:34.647Z" },
    { url = "https://files.pythonhosted.org/packages/54/4c/c3d21b2b7769ef2f4c2b9299fcadd601efa6729f1357a8dbce8dd949ed70/pandas-2.3.2-cp313-cp313-macosx_11_0_arm64.whl", hash = "sha256:c6f048aa0fd080d6a06cc7e7537c09b53be6642d330ac6f54a600c3ace857ee9", size = 10668666, upload-time = "2025-08-21T10:27:37.203Z" },
    { url = "https://files.pythonhosted.org/packages/50/e2/f775ba76ecfb3424d7f5862620841cf0edb592e9abd2d2a5387d305fe7a8/pandas-2.3.2-cp313-cp313-manylinux_2_17_aarch64.manylinux2014_aarch64.whl", hash = "sha256:0064187b80a5be6f2f9c9d6bdde29372468751dfa89f4211a3c5871854cfbf7a", size = 11332835, upload-time = "2025-08-21T10:27:40.188Z" },
    { url = "https://files.pythonhosted.org/packages/8f/52/0634adaace9be2d8cac9ef78f05c47f3a675882e068438b9d7ec7ef0c13f/pandas-2.3.2-cp313-cp313-manylinux_2_17_x86_64.manylinux2014_x86_64.whl", hash = "sha256:4ac8c320bded4718b298281339c1a50fb00a6ba78cb2a63521c39bec95b0209b", size = 12057211, upload-time = "2025-08-21T10:27:43.117Z" },
    { url = "https://files.pythonhosted.org/packages/0b/9d/2df913f14b2deb9c748975fdb2491da1a78773debb25abbc7cbc67c6b549/pandas-2.3.2-cp313-cp313-musllinux_1_2_aarch64.whl", hash = "sha256:114c2fe4f4328cf98ce5716d1532f3ab79c5919f95a9cfee81d9140064a2e4d6", size = 12749277, upload-time = "2025-08-21T10:27:45.474Z" },
    { url = "https://files.pythonhosted.org/packages/87/af/da1a2417026bd14d98c236dba88e39837182459d29dcfcea510b2ac9e8a1/pandas-2.3.2-cp313-cp313-musllinux_1_2_x86_64.whl", hash = "sha256:48fa91c4dfb3b2b9bfdb5c24cd3567575f4e13f9636810462ffed8925352be5a", size = 13415256, upload-time = "2025-08-21T10:27:49.885Z" },
    { url = "https://files.pythonhosted.org/packages/22/3c/f2af1ce8840ef648584a6156489636b5692c162771918aa95707c165ad2b/pandas-2.3.2-cp313-cp313-win_amd64.whl", hash = "sha256:12d039facec710f7ba305786837d0225a3444af7bbd9c15c32ca2d40d157ed8b", size = 10982579, upload-time = "2025-08-21T10:28:08.435Z" },
    { url = "https://files.pythonhosted.org/packages/f3/98/8df69c4097a6719e357dc249bf437b8efbde808038268e584421696cbddf/pandas-2.3.2-cp313-cp313t-macosx_10_13_x86_64.whl", hash = "sha256:c624b615ce97864eb588779ed4046186f967374185c047070545253a52ab2d57", size = 12028163, upload-time = "2025-08-21T10:27:52.232Z" },
    { url = "https://files.pythonhosted.org/packages/0e/23/f95cbcbea319f349e10ff90db488b905c6883f03cbabd34f6b03cbc3c044/pandas-2.3.2-cp313-cp313t-macosx_11_0_arm64.whl", hash = "sha256:0cee69d583b9b128823d9514171cabb6861e09409af805b54459bd0c821a35c2", size = 11391860, upload-time = "2025-08-21T10:27:54.673Z" },
    { url = "https://files.pythonhosted.org/packages/ad/1b/6a984e98c4abee22058aa75bfb8eb90dce58cf8d7296f8bc56c14bc330b0/pandas-2.3.2-cp313-cp313t-manylinux_2_17_aarch64.manylinux2014_aarch64.whl", hash = "sha256:2319656ed81124982900b4c37f0e0c58c015af9a7bbc62342ba5ad07ace82ba9", size = 11309830, upload-time = "2025-08-21T10:27:56.957Z" },
    { url = "https://files.pythonhosted.org/packages/15/d5/f0486090eb18dd8710bf60afeaf638ba6817047c0c8ae5c6a25598665609/pandas-2.3.2-cp313-cp313t-manylinux_2_17_x86_64.manylinux2014_x86_64.whl", hash = "sha256:b37205ad6f00d52f16b6d09f406434ba928c1a1966e2771006a9033c736d30d2", size = 11883216, upload-time = "2025-08-21T10:27:59.302Z" },
    { url = "https://files.pythonhosted.org/packages/10/86/692050c119696da19e20245bbd650d8dfca6ceb577da027c3a73c62a047e/pandas-2.3.2-cp313-cp313t-musllinux_1_2_aarch64.whl", hash = "sha256:837248b4fc3a9b83b9c6214699a13f069dc13510a6a6d7f9ba33145d2841a012", size = 12699743, upload-time = "2025-08-21T10:28:02.447Z" },
    { url = "https://files.pythonhosted.org/packages/cd/d7/612123674d7b17cf345aad0a10289b2a384bff404e0463a83c4a3a59d205/pandas-2.3.2-cp313-cp313t-musllinux_1_2_x86_64.whl", hash = "sha256:d2c3554bd31b731cd6490d94a28f3abb8dd770634a9e06eb6d2911b9827db370", size = 13186141, upload-time = "2025-08-21T10:28:05.377Z" },
]

[[package]]
name = "pathspec"
version = "0.12.1"
source = { registry = "https://pypi.org/simple" }
sdist = { url = "https://files.pythonhosted.org/packages/ca/bc/f35b8446f4531a7cb215605d100cd88b7ac6f44ab3fc94870c120ab3adbf/pathspec-0.12.1.tar.gz", hash = "sha256:a482d51503a1ab33b1c67a6c3813a26953dbdc71c31dacaef9a838c4e29f5712", size = 51043, upload-time = "2023-12-10T22:30:45Z" }
wheels = [
    { url = "https://files.pythonhosted.org/packages/cc/20/ff623b09d963f88bfde16306a54e12ee5ea43e9b597108672ff3a408aad6/pathspec-0.12.1-py3-none-any.whl", hash = "sha256:a0d503e138a4c123b27490a4f7beda6a01c6f288df0e4a8b79c7eb0dc7b4cc08", size = 31191, upload-time = "2023-12-10T22:30:43.14Z" },
]

[[package]]
name = "pdfminer-six"
version = "20250506"
source = { registry = "https://pypi.org/simple" }
dependencies = [
    { name = "charset-normalizer" },
    { name = "cryptography" },
]
sdist = { url = "https://files.pythonhosted.org/packages/78/46/5223d613ac4963e1f7c07b2660fe0e9e770102ec6bda8c038400113fb215/pdfminer_six-20250506.tar.gz", hash = "sha256:b03cc8df09cf3c7aba8246deae52e0bca7ebb112a38895b5e1d4f5dd2b8ca2e7", size = 7387678, upload-time = "2025-05-06T16:17:00.787Z" }
wheels = [
    { url = "https://files.pythonhosted.org/packages/73/16/7a432c0101fa87457e75cb12c879e1749c5870a786525e2e0f42871d6462/pdfminer_six-20250506-py3-none-any.whl", hash = "sha256:d81ad173f62e5f841b53a8ba63af1a4a355933cfc0ffabd608e568b9193909e3", size = 5620187, upload-time = "2025-05-06T16:16:58.669Z" },
]

[[package]]
name = "platformdirs"
version = "4.4.0"
source = { registry = "https://pypi.org/simple" }
sdist = { url = "https://files.pythonhosted.org/packages/23/e8/21db9c9987b0e728855bd57bff6984f67952bea55d6f75e055c46b5383e8/platformdirs-4.4.0.tar.gz", hash = "sha256:ca753cf4d81dc309bc67b0ea38fd15dc97bc30ce419a7f58d13eb3bf14c4febf", size = 21634, upload-time = "2025-08-26T14:32:04.268Z" }
wheels = [
    { url = "https://files.pythonhosted.org/packages/40/4b/2028861e724d3bd36227adfa20d3fd24c3fc6d52032f4a93c133be5d17ce/platformdirs-4.4.0-py3-none-any.whl", hash = "sha256:abd01743f24e5287cd7a5db3752faf1a2d65353f38ec26d98e25a6db65958c85", size = 18654, upload-time = "2025-08-26T14:32:02.735Z" },
]

[[package]]
name = "pluggy"
version = "1.6.0"
source = { registry = "https://pypi.org/simple" }
sdist = { url = "https://files.pythonhosted.org/packages/f9/e2/3e91f31a7d2b083fe6ef3fa267035b518369d9511ffab804f839851d2779/pluggy-1.6.0.tar.gz", hash = "sha256:7dcc130b76258d33b90f61b658791dede3486c3e6bfb003ee5c9bfb396dd22f3", size = 69412, upload-time = "2025-05-15T12:30:07.975Z" }
wheels = [
    { url = "https://files.pythonhosted.org/packages/54/20/4d324d65cc6d9205fabedc306948156824eb9f0ee1633355a8f7ec5c66bf/pluggy-1.6.0-py3-none-any.whl", hash = "sha256:e920276dd6813095e9377c0bc5566d94c932c33b27a3e3945d8389c374dd4746", size = 20538, upload-time = "2025-05-15T12:30:06.134Z" },
]

[[package]]
name = "proto-plus"
version = "1.26.1"
source = { registry = "https://pypi.org/simple" }
dependencies = [
    { name = "protobuf" },
]
sdist = { url = "https://files.pythonhosted.org/packages/f4/ac/87285f15f7cce6d4a008f33f1757fb5a13611ea8914eb58c3d0d26243468/proto_plus-1.26.1.tar.gz", hash = "sha256:21a515a4c4c0088a773899e23c7bbade3d18f9c66c73edd4c7ee3816bc96a012", size = 56142, upload-time = "2025-03-10T15:54:38.843Z" }
wheels = [
    { url = "https://files.pythonhosted.org/packages/4e/6d/280c4c2ce28b1593a19ad5239c8b826871fc6ec275c21afc8e1820108039/proto_plus-1.26.1-py3-none-any.whl", hash = "sha256:13285478c2dcf2abb829db158e1047e2f1e8d63a077d94263c2b88b043c75a66", size = 50163, upload-time = "2025-03-10T15:54:37.335Z" },
]

[[package]]
name = "protobuf"
version = "5.29.5"
source = { registry = "https://pypi.org/simple" }
sdist = { url = "https://files.pythonhosted.org/packages/43/29/d09e70352e4e88c9c7a198d5645d7277811448d76c23b00345670f7c8a38/protobuf-5.29.5.tar.gz", hash = "sha256:bc1463bafd4b0929216c35f437a8e28731a2b7fe3d98bb77a600efced5a15c84", size = 425226, upload-time = "2025-05-28T23:51:59.82Z" }
wheels = [
    { url = "https://files.pythonhosted.org/packages/5f/11/6e40e9fc5bba02988a214c07cf324595789ca7820160bfd1f8be96e48539/protobuf-5.29.5-cp310-abi3-win32.whl", hash = "sha256:3f1c6468a2cfd102ff4703976138844f78ebd1fb45f49011afc5139e9e283079", size = 422963, upload-time = "2025-05-28T23:51:41.204Z" },
    { url = "https://files.pythonhosted.org/packages/81/7f/73cefb093e1a2a7c3ffd839e6f9fcafb7a427d300c7f8aef9c64405d8ac6/protobuf-5.29.5-cp310-abi3-win_amd64.whl", hash = "sha256:3f76e3a3675b4a4d867b52e4a5f5b78a2ef9565549d4037e06cf7b0942b1d3fc", size = 434818, upload-time = "2025-05-28T23:51:44.297Z" },
    { url = "https://files.pythonhosted.org/packages/dd/73/10e1661c21f139f2c6ad9b23040ff36fee624310dc28fba20d33fdae124c/protobuf-5.29.5-cp38-abi3-macosx_10_9_universal2.whl", hash = "sha256:e38c5add5a311f2a6eb0340716ef9b039c1dfa428b28f25a7838ac329204a671", size = 418091, upload-time = "2025-05-28T23:51:45.907Z" },
    { url = "https://files.pythonhosted.org/packages/6c/04/98f6f8cf5b07ab1294c13f34b4e69b3722bb609c5b701d6c169828f9f8aa/protobuf-5.29.5-cp38-abi3-manylinux2014_aarch64.whl", hash = "sha256:fa18533a299d7ab6c55a238bf8629311439995f2e7eca5caaff08663606e9015", size = 319824, upload-time = "2025-05-28T23:51:47.545Z" },
    { url = "https://files.pythonhosted.org/packages/85/e4/07c80521879c2d15f321465ac24c70efe2381378c00bf5e56a0f4fbac8cd/protobuf-5.29.5-cp38-abi3-manylinux2014_x86_64.whl", hash = "sha256:63848923da3325e1bf7e9003d680ce6e14b07e55d0473253a690c3a8b8fd6e61", size = 319942, upload-time = "2025-05-28T23:51:49.11Z" },
    { url = "https://files.pythonhosted.org/packages/7e/cc/7e77861000a0691aeea8f4566e5d3aa716f2b1dece4a24439437e41d3d25/protobuf-5.29.5-py3-none-any.whl", hash = "sha256:6cf42630262c59b2d8de33954443d94b746c952b01434fc58a417fdbd2e84bd5", size = 172823, upload-time = "2025-05-28T23:51:58.157Z" },
]

[[package]]
name = "pyasn1"
version = "0.6.1"
source = { registry = "https://pypi.org/simple" }
sdist = { url = "https://files.pythonhosted.org/packages/ba/e9/01f1a64245b89f039897cb0130016d79f77d52669aae6ee7b159a6c4c018/pyasn1-0.6.1.tar.gz", hash = "sha256:6f580d2bdd84365380830acf45550f2511469f673cb4a5ae3857a3170128b034", size = 145322, upload-time = "2024-09-10T22:41:42.55Z" }
wheels = [
    { url = "https://files.pythonhosted.org/packages/c8/f1/d6a797abb14f6283c0ddff96bbdd46937f64122b8c925cab503dd37f8214/pyasn1-0.6.1-py3-none-any.whl", hash = "sha256:0d632f46f2ba09143da3a8afe9e33fb6f92fa2320ab7e886e2d0f7672af84629", size = 83135, upload-time = "2024-09-11T16:00:36.122Z" },
]

[[package]]
name = "pyasn1-modules"
version = "0.4.2"
source = { registry = "https://pypi.org/simple" }
dependencies = [
    { name = "pyasn1" },
]
sdist = { url = "https://files.pythonhosted.org/packages/e9/e6/78ebbb10a8c8e4b61a59249394a4a594c1a7af95593dc933a349c8d00964/pyasn1_modules-0.4.2.tar.gz", hash = "sha256:677091de870a80aae844b1ca6134f54652fa2c8c5a52aa396440ac3106e941e6", size = 307892, upload-time = "2025-03-28T02:41:22.17Z" }
wheels = [
    { url = "https://files.pythonhosted.org/packages/47/8d/d529b5d697919ba8c11ad626e835d4039be708a35b0d22de83a269a6682c/pyasn1_modules-0.4.2-py3-none-any.whl", hash = "sha256:29253a9207ce32b64c3ac6600edc75368f98473906e8fd1043bd6b5b1de2c14a", size = 181259, upload-time = "2025-03-28T02:41:19.028Z" },
]

[[package]]
name = "pycparser"
version = "2.23"
source = { registry = "https://pypi.org/simple" }
sdist = { url = "https://files.pythonhosted.org/packages/fe/cf/d2d3b9f5699fb1e4615c8e32ff220203e43b248e1dfcc6736ad9057731ca/pycparser-2.23.tar.gz", hash = "sha256:78816d4f24add8f10a06d6f05b4d424ad9e96cfebf68a4ddc99c65c0720d00c2", size = 173734, upload-time = "2025-09-09T13:23:47.91Z" }
wheels = [
    { url = "https://files.pythonhosted.org/packages/a0/e3/59cd50310fc9b59512193629e1984c1f95e5c8ae6e5d8c69532ccc65a7fe/pycparser-2.23-py3-none-any.whl", hash = "sha256:e5c6e8d3fbad53479cab09ac03729e0a9faf2bee3db8208a550daf5af81a5934", size = 118140, upload-time = "2025-09-09T13:23:46.651Z" },
]

[[package]]
name = "pydantic"
version = "2.11.9"
source = { registry = "https://pypi.org/simple" }
dependencies = [
    { name = "annotated-types" },
    { name = "pydantic-core" },
    { name = "typing-extensions" },
    { name = "typing-inspection" },
]
sdist = { url = "https://files.pythonhosted.org/packages/ff/5d/09a551ba512d7ca404d785072700d3f6727a02f6f3c24ecfd081c7cf0aa8/pydantic-2.11.9.tar.gz", hash = "sha256:6b8ffda597a14812a7975c90b82a8a2e777d9257aba3453f973acd3c032a18e2", size = 788495, upload-time = "2025-09-13T11:26:39.325Z" }
wheels = [
    { url = "https://files.pythonhosted.org/packages/3e/d3/108f2006987c58e76691d5ae5d200dd3e0f532cb4e5fa3560751c3a1feba/pydantic-2.11.9-py3-none-any.whl", hash = "sha256:c42dd626f5cfc1c6950ce6205ea58c93efa406da65f479dcb4029d5934857da2", size = 444855, upload-time = "2025-09-13T11:26:36.909Z" },
]

[[package]]
name = "pydantic-ai-slim"
version = "1.0.10"
source = { registry = "https://pypi.org/simple" }
dependencies = [
    { name = "genai-prices" },
    { name = "griffe" },
    { name = "httpx" },
    { name = "opentelemetry-api" },
    { name = "pydantic" },
    { name = "pydantic-graph" },
    { name = "typing-inspection" },
]
sdist = { url = "https://files.pythonhosted.org/packages/05/a3/b24a2151c2e74c80b4745a2716cb81810214e1ff9508fdbb4a6542e28d37/pydantic_ai_slim-1.0.10.tar.gz", hash = "sha256:5922d9444718ad0d5d814e352844a93a28b9fcaa18d027a097760b0fb69a3d82", size = 251014, upload-time = "2025-09-20T00:16:22.104Z" }
wheels = [
    { url = "https://files.pythonhosted.org/packages/e7/87/c7d0ae2440f12260319c88ce509fe591b9a274ec2cd08eb2ce8b358baa4c/pydantic_ai_slim-1.0.10-py3-none-any.whl", hash = "sha256:f2c4fc7d653c4f6d75f4dd10e6ab4f1b5c139bf93664f1c0b6220c331c305091", size = 333279, upload-time = "2025-09-20T00:16:06.432Z" },
]

[package.optional-dependencies]
google = [
    { name = "google-genai" },
]
mistral = [
    { name = "mistralai" },
]

[[package]]
name = "pydantic-core"
version = "2.33.2"
source = { registry = "https://pypi.org/simple" }
dependencies = [
    { name = "typing-extensions" },
]
sdist = { url = "https://files.pythonhosted.org/packages/ad/88/5f2260bdfae97aabf98f1778d43f69574390ad787afb646292a638c923d4/pydantic_core-2.33.2.tar.gz", hash = "sha256:7cb8bc3605c29176e1b105350d2e6474142d7c1bd1d9327c4a9bdb46bf827acc", size = 435195, upload-time = "2025-04-23T18:33:52.104Z" }
wheels = [
    { url = "https://files.pythonhosted.org/packages/18/8a/2b41c97f554ec8c71f2a8a5f85cb56a8b0956addfe8b0efb5b3d77e8bdc3/pydantic_core-2.33.2-cp312-cp312-macosx_10_12_x86_64.whl", hash = "sha256:a7ec89dc587667f22b6a0b6579c249fca9026ce7c333fc142ba42411fa243cdc", size = 2009000, upload-time = "2025-04-23T18:31:25.863Z" },
    { url = "https://files.pythonhosted.org/packages/a1/02/6224312aacb3c8ecbaa959897af57181fb6cf3a3d7917fd44d0f2917e6f2/pydantic_core-2.33.2-cp312-cp312-macosx_11_0_arm64.whl", hash = "sha256:3c6db6e52c6d70aa0d00d45cdb9b40f0433b96380071ea80b09277dba021ddf7", size = 1847996, upload-time = "2025-04-23T18:31:27.341Z" },
    { url = "https://files.pythonhosted.org/packages/d6/46/6dcdf084a523dbe0a0be59d054734b86a981726f221f4562aed313dbcb49/pydantic_core-2.33.2-cp312-cp312-manylinux_2_17_aarch64.manylinux2014_aarch64.whl", hash = "sha256:4e61206137cbc65e6d5256e1166f88331d3b6238e082d9f74613b9b765fb9025", size = 1880957, upload-time = "2025-04-23T18:31:28.956Z" },
    { url = "https://files.pythonhosted.org/packages/ec/6b/1ec2c03837ac00886ba8160ce041ce4e325b41d06a034adbef11339ae422/pydantic_core-2.33.2-cp312-cp312-manylinux_2_17_armv7l.manylinux2014_armv7l.whl", hash = "sha256:eb8c529b2819c37140eb51b914153063d27ed88e3bdc31b71198a198e921e011", size = 1964199, upload-time = "2025-04-23T18:31:31.025Z" },
    { url = "https://files.pythonhosted.org/packages/2d/1d/6bf34d6adb9debd9136bd197ca72642203ce9aaaa85cfcbfcf20f9696e83/pydantic_core-2.33.2-cp312-cp312-manylinux_2_17_ppc64le.manylinux2014_ppc64le.whl", hash = "sha256:c52b02ad8b4e2cf14ca7b3d918f3eb0ee91e63b3167c32591e57c4317e134f8f", size = 2120296, upload-time = "2025-04-23T18:31:32.514Z" },
    { url = "https://files.pythonhosted.org/packages/e0/94/2bd0aaf5a591e974b32a9f7123f16637776c304471a0ab33cf263cf5591a/pydantic_core-2.33.2-cp312-cp312-manylinux_2_17_s390x.manylinux2014_s390x.whl", hash = "sha256:96081f1605125ba0855dfda83f6f3df5ec90c61195421ba72223de35ccfb2f88", size = 2676109, upload-time = "2025-04-23T18:31:33.958Z" },
    { url = "https://files.pythonhosted.org/packages/f9/41/4b043778cf9c4285d59742281a769eac371b9e47e35f98ad321349cc5d61/pydantic_core-2.33.2-cp312-cp312-manylinux_2_17_x86_64.manylinux2014_x86_64.whl", hash = "sha256:8f57a69461af2a5fa6e6bbd7a5f60d3b7e6cebb687f55106933188e79ad155c1", size = 2002028, upload-time = "2025-04-23T18:31:39.095Z" },
    { url = "https://files.pythonhosted.org/packages/cb/d5/7bb781bf2748ce3d03af04d5c969fa1308880e1dca35a9bd94e1a96a922e/pydantic_core-2.33.2-cp312-cp312-manylinux_2_5_i686.manylinux1_i686.whl", hash = "sha256:572c7e6c8bb4774d2ac88929e3d1f12bc45714ae5ee6d9a788a9fb35e60bb04b", size = 2100044, upload-time = "2025-04-23T18:31:41.034Z" },
    { url = "https://files.pythonhosted.org/packages/fe/36/def5e53e1eb0ad896785702a5bbfd25eed546cdcf4087ad285021a90ed53/pydantic_core-2.33.2-cp312-cp312-musllinux_1_1_aarch64.whl", hash = "sha256:db4b41f9bd95fbe5acd76d89920336ba96f03e149097365afe1cb092fceb89a1", size = 2058881, upload-time = "2025-04-23T18:31:42.757Z" },
    { url = "https://files.pythonhosted.org/packages/01/6c/57f8d70b2ee57fc3dc8b9610315949837fa8c11d86927b9bb044f8705419/pydantic_core-2.33.2-cp312-cp312-musllinux_1_1_armv7l.whl", hash = "sha256:fa854f5cf7e33842a892e5c73f45327760bc7bc516339fda888c75ae60edaeb6", size = 2227034, upload-time = "2025-04-23T18:31:44.304Z" },
    { url = "https://files.pythonhosted.org/packages/27/b9/9c17f0396a82b3d5cbea4c24d742083422639e7bb1d5bf600e12cb176a13/pydantic_core-2.33.2-cp312-cp312-musllinux_1_1_x86_64.whl", hash = "sha256:5f483cfb75ff703095c59e365360cb73e00185e01aaea067cd19acffd2ab20ea", size = 2234187, upload-time = "2025-04-23T18:31:45.891Z" },
    { url = "https://files.pythonhosted.org/packages/b0/6a/adf5734ffd52bf86d865093ad70b2ce543415e0e356f6cacabbc0d9ad910/pydantic_core-2.33.2-cp312-cp312-win32.whl", hash = "sha256:9cb1da0f5a471435a7bc7e439b8a728e8b61e59784b2af70d7c169f8dd8ae290", size = 1892628, upload-time = "2025-04-23T18:31:47.819Z" },
    { url = "https://files.pythonhosted.org/packages/43/e4/5479fecb3606c1368d496a825d8411e126133c41224c1e7238be58b87d7e/pydantic_core-2.33.2-cp312-cp312-win_amd64.whl", hash = "sha256:f941635f2a3d96b2973e867144fde513665c87f13fe0e193c158ac51bfaaa7b2", size = 1955866, upload-time = "2025-04-23T18:31:49.635Z" },
    { url = "https://files.pythonhosted.org/packages/0d/24/8b11e8b3e2be9dd82df4b11408a67c61bb4dc4f8e11b5b0fc888b38118b5/pydantic_core-2.33.2-cp312-cp312-win_arm64.whl", hash = "sha256:cca3868ddfaccfbc4bfb1d608e2ccaaebe0ae628e1416aeb9c4d88c001bb45ab", size = 1888894, upload-time = "2025-04-23T18:31:51.609Z" },
    { url = "https://files.pythonhosted.org/packages/46/8c/99040727b41f56616573a28771b1bfa08a3d3fe74d3d513f01251f79f172/pydantic_core-2.33.2-cp313-cp313-macosx_10_12_x86_64.whl", hash = "sha256:1082dd3e2d7109ad8b7da48e1d4710c8d06c253cbc4a27c1cff4fbcaa97a9e3f", size = 2015688, upload-time = "2025-04-23T18:31:53.175Z" },
    { url = "https://files.pythonhosted.org/packages/3a/cc/5999d1eb705a6cefc31f0b4a90e9f7fc400539b1a1030529700cc1b51838/pydantic_core-2.33.2-cp313-cp313-macosx_11_0_arm64.whl", hash = "sha256:f517ca031dfc037a9c07e748cefd8d96235088b83b4f4ba8939105d20fa1dcd6", size = 1844808, upload-time = "2025-04-23T18:31:54.79Z" },
    { url = "https://files.pythonhosted.org/packages/6f/5e/a0a7b8885c98889a18b6e376f344da1ef323d270b44edf8174d6bce4d622/pydantic_core-2.33.2-cp313-cp313-manylinux_2_17_aarch64.manylinux2014_aarch64.whl", hash = "sha256:0a9f2c9dd19656823cb8250b0724ee9c60a82f3cdf68a080979d13092a3b0fef", size = 1885580, upload-time = "2025-04-23T18:31:57.393Z" },
    { url = "https://files.pythonhosted.org/packages/3b/2a/953581f343c7d11a304581156618c3f592435523dd9d79865903272c256a/pydantic_core-2.33.2-cp313-cp313-manylinux_2_17_armv7l.manylinux2014_armv7l.whl", hash = "sha256:2b0a451c263b01acebe51895bfb0e1cc842a5c666efe06cdf13846c7418caa9a", size = 1973859, upload-time = "2025-04-23T18:31:59.065Z" },
    { url = "https://files.pythonhosted.org/packages/e6/55/f1a813904771c03a3f97f676c62cca0c0a4138654107c1b61f19c644868b/pydantic_core-2.33.2-cp313-cp313-manylinux_2_17_ppc64le.manylinux2014_ppc64le.whl", hash = "sha256:1ea40a64d23faa25e62a70ad163571c0b342b8bf66d5fa612ac0dec4f069d916", size = 2120810, upload-time = "2025-04-23T18:32:00.78Z" },
    { url = "https://files.pythonhosted.org/packages/aa/c3/053389835a996e18853ba107a63caae0b9deb4a276c6b472931ea9ae6e48/pydantic_core-2.33.2-cp313-cp313-manylinux_2_17_s390x.manylinux2014_s390x.whl", hash = "sha256:0fb2d542b4d66f9470e8065c5469ec676978d625a8b7a363f07d9a501a9cb36a", size = 2676498, upload-time = "2025-04-23T18:32:02.418Z" },
    { url = "https://files.pythonhosted.org/packages/eb/3c/f4abd740877a35abade05e437245b192f9d0ffb48bbbbd708df33d3cda37/pydantic_core-2.33.2-cp313-cp313-manylinux_2_17_x86_64.manylinux2014_x86_64.whl", hash = "sha256:9fdac5d6ffa1b5a83bca06ffe7583f5576555e6c8b3a91fbd25ea7780f825f7d", size = 2000611, upload-time = "2025-04-23T18:32:04.152Z" },
    { url = "https://files.pythonhosted.org/packages/59/a7/63ef2fed1837d1121a894d0ce88439fe3e3b3e48c7543b2a4479eb99c2bd/pydantic_core-2.33.2-cp313-cp313-manylinux_2_5_i686.manylinux1_i686.whl", hash = "sha256:04a1a413977ab517154eebb2d326da71638271477d6ad87a769102f7c2488c56", size = 2107924, upload-time = "2025-04-23T18:32:06.129Z" },
    { url = "https://files.pythonhosted.org/packages/04/8f/2551964ef045669801675f1cfc3b0d74147f4901c3ffa42be2ddb1f0efc4/pydantic_core-2.33.2-cp313-cp313-musllinux_1_1_aarch64.whl", hash = "sha256:c8e7af2f4e0194c22b5b37205bfb293d166a7344a5b0d0eaccebc376546d77d5", size = 2063196, upload-time = "2025-04-23T18:32:08.178Z" },
    { url = "https://files.pythonhosted.org/packages/26/bd/d9602777e77fc6dbb0c7db9ad356e9a985825547dce5ad1d30ee04903918/pydantic_core-2.33.2-cp313-cp313-musllinux_1_1_armv7l.whl", hash = "sha256:5c92edd15cd58b3c2d34873597a1e20f13094f59cf88068adb18947df5455b4e", size = 2236389, upload-time = "2025-04-23T18:32:10.242Z" },
    { url = "https://files.pythonhosted.org/packages/42/db/0e950daa7e2230423ab342ae918a794964b053bec24ba8af013fc7c94846/pydantic_core-2.33.2-cp313-cp313-musllinux_1_1_x86_64.whl", hash = "sha256:65132b7b4a1c0beded5e057324b7e16e10910c106d43675d9bd87d4f38dde162", size = 2239223, upload-time = "2025-04-23T18:32:12.382Z" },
    { url = "https://files.pythonhosted.org/packages/58/4d/4f937099c545a8a17eb52cb67fe0447fd9a373b348ccfa9a87f141eeb00f/pydantic_core-2.33.2-cp313-cp313-win32.whl", hash = "sha256:52fb90784e0a242bb96ec53f42196a17278855b0f31ac7c3cc6f5c1ec4811849", size = 1900473, upload-time = "2025-04-23T18:32:14.034Z" },
    { url = "https://files.pythonhosted.org/packages/a0/75/4a0a9bac998d78d889def5e4ef2b065acba8cae8c93696906c3a91f310ca/pydantic_core-2.33.2-cp313-cp313-win_amd64.whl", hash = "sha256:c083a3bdd5a93dfe480f1125926afcdbf2917ae714bdb80b36d34318b2bec5d9", size = 1955269, upload-time = "2025-04-23T18:32:15.783Z" },
    { url = "https://files.pythonhosted.org/packages/f9/86/1beda0576969592f1497b4ce8e7bc8cbdf614c352426271b1b10d5f0aa64/pydantic_core-2.33.2-cp313-cp313-win_arm64.whl", hash = "sha256:e80b087132752f6b3d714f041ccf74403799d3b23a72722ea2e6ba2e892555b9", size = 1893921, upload-time = "2025-04-23T18:32:18.473Z" },
    { url = "https://files.pythonhosted.org/packages/a4/7d/e09391c2eebeab681df2b74bfe6c43422fffede8dc74187b2b0bf6fd7571/pydantic_core-2.33.2-cp313-cp313t-macosx_11_0_arm64.whl", hash = "sha256:61c18fba8e5e9db3ab908620af374db0ac1baa69f0f32df4f61ae23f15e586ac", size = 1806162, upload-time = "2025-04-23T18:32:20.188Z" },
    { url = "https://files.pythonhosted.org/packages/f1/3d/847b6b1fed9f8ed3bb95a9ad04fbd0b212e832d4f0f50ff4d9ee5a9f15cf/pydantic_core-2.33.2-cp313-cp313t-manylinux_2_17_x86_64.manylinux2014_x86_64.whl", hash = "sha256:95237e53bb015f67b63c91af7518a62a8660376a6a0db19b89acc77a4d6199f5", size = 1981560, upload-time = "2025-04-23T18:32:22.354Z" },
    { url = "https://files.pythonhosted.org/packages/6f/9a/e73262f6c6656262b5fdd723ad90f518f579b7bc8622e43a942eec53c938/pydantic_core-2.33.2-cp313-cp313t-win_amd64.whl", hash = "sha256:c2fc0a768ef76c15ab9238afa6da7f69895bb5d1ee83aeea2e3509af4472d0b9", size = 1935777, upload-time = "2025-04-23T18:32:25.088Z" },
]

[[package]]
name = "pydantic-graph"
version = "1.0.10"
source = { registry = "https://pypi.org/simple" }
dependencies = [
    { name = "httpx" },
    { name = "logfire-api" },
    { name = "pydantic" },
    { name = "typing-inspection" },
]
sdist = { url = "https://files.pythonhosted.org/packages/79/96/b778e8a7e4555670e4b6017441d054d26f3aceb534e89d6f25b7622a1b01/pydantic_graph-1.0.10.tar.gz", hash = "sha256:fc465ea8f29994098c43d44c69545d5917e2240d1e74b71d4ef1e06e86dea223", size = 21905, upload-time = "2025-09-20T00:16:24.619Z" }
wheels = [
    { url = "https://files.pythonhosted.org/packages/db/ca/c9057a404002bad8c6b2d4a5187ee06ab03de1d6c72fc75d64df8f338980/pydantic_graph-1.0.10-py3-none-any.whl", hash = "sha256:8b47db36228303e4b91a1311eba068750057c0aafcbf476e14b600a80d4627d5", size = 27548, upload-time = "2025-09-20T00:16:10.933Z" },
]

[[package]]
name = "pygments"
version = "2.19.2"
source = { registry = "https://pypi.org/simple" }
sdist = { url = "https://files.pythonhosted.org/packages/b0/77/a5b8c569bf593b0140bde72ea885a803b82086995367bf2037de0159d924/pygments-2.19.2.tar.gz", hash = "sha256:636cb2477cec7f8952536970bc533bc43743542f70392ae026374600add5b887", size = 4968631, upload-time = "2025-06-21T13:39:12.283Z" }
wheels = [
    { url = "https://files.pythonhosted.org/packages/c7/21/705964c7812476f378728bdf590ca4b771ec72385c533964653c68e86bdc/pygments-2.19.2-py3-none-any.whl", hash = "sha256:86540386c03d588bb81d44bc3928634ff26449851e99741617ecb9037ee5ec0b", size = 1225217, upload-time = "2025-06-21T13:39:07.939Z" },
]

[[package]]
name = "pymilvus"
version = "2.6.2"
source = { registry = "https://pypi.org/simple" }
dependencies = [
    { name = "grpcio" },
    { name = "pandas" },
    { name = "protobuf" },
    { name = "python-dotenv" },
    { name = "setuptools" },
    { name = "ujson" },
]
sdist = { url = "https://files.pythonhosted.org/packages/42/03/f002dbe86c7d6e762850cd52d0851cdfa30ac4c3718c39d1ad80af550d8c/pymilvus-2.6.2.tar.gz", hash = "sha256:b4802cc954de8f2d47bf8d6230e92196514dcb8a3726ba6098dc27909d4bc8e3", size = 1327019, upload-time = "2025-09-18T12:27:41.954Z" }
wheels = [
    { url = "https://files.pythonhosted.org/packages/d9/78/ab628de53ae36c2a4519e8d56e09604b2ff6e8084538cb058cdbff42a564/pymilvus-2.6.2-py3-none-any.whl", hash = "sha256:933e447e09424d490dcf595053b01a7277dadea7ae3235cd704363bd6792509d", size = 258838, upload-time = "2025-09-18T12:27:39.847Z" },
]

[[package]]
name = "pymupdf"
version = "1.26.4"
source = { registry = "https://pypi.org/simple" }
sdist = { url = "https://files.pythonhosted.org/packages/90/35/031556dfc0d332d8e9ed9b61ca105138606d3f8971b9eb02e20118629334/pymupdf-1.26.4.tar.gz", hash = "sha256:be13a066d42bfaed343a488168656637c4d9843ddc63b768dc827c9dfc6b9989", size = 83077563, upload-time = "2025-08-25T14:20:29.499Z" }
wheels = [
    { url = "https://files.pythonhosted.org/packages/27/ae/3be722886cc7be2093585cd94f466db1199133ab005645a7a567b249560f/pymupdf-1.26.4-cp39-abi3-macosx_10_9_x86_64.whl", hash = "sha256:cb95562a0a63ce906fd788bdad5239063b63068cf4a991684f43acb09052cb99", size = 23061974, upload-time = "2025-08-25T14:16:58.811Z" },
    { url = "https://files.pythonhosted.org/packages/fc/b0/9a451d837e1fe18ecdbfbc34a6499f153c8a008763229cc634725383a93f/pymupdf-1.26.4-cp39-abi3-macosx_11_0_arm64.whl", hash = "sha256:67e9e6b45832c33726651c2a031e9a20108fd9e759140b9e843f934de813a7ff", size = 22410112, upload-time = "2025-08-25T14:17:24.511Z" },
    { url = "https://files.pythonhosted.org/packages/d8/13/0916e8e02cb5453161fb9d9167c747d0a20d58633e30728645374153f815/pymupdf-1.26.4-cp39-abi3-manylinux_2_28_aarch64.whl", hash = "sha256:2604f687dd02b6a1b98c81bd8becfc0024899a2d2085adfe3f9e91607721fd22", size = 23454948, upload-time = "2025-08-25T21:20:07.71Z" },
    { url = "https://files.pythonhosted.org/packages/4e/c6/d3cfafc75d383603884edeabe4821a549345df954a88d79e6764e2c87601/pymupdf-1.26.4-cp39-abi3-manylinux_2_28_x86_64.whl", hash = "sha256:973a6dda61ebd34040e4df3753bf004b669017663fbbfdaa294d44eceba98de0", size = 24060686, upload-time = "2025-08-25T14:17:56.536Z" },
    { url = "https://files.pythonhosted.org/packages/72/08/035e9d22c801e801bba50c6745bc90ba8696a042fe2c68793e28bf0c3b07/pymupdf-1.26.4-cp39-abi3-musllinux_1_2_x86_64.whl", hash = "sha256:299a49797df5b558e695647fa791329ba3911cbbb31ed65f24a6266c118ef1a7", size = 24265046, upload-time = "2025-08-25T14:18:21.238Z" },
    { url = "https://files.pythonhosted.org/packages/28/8c/c201e4846ec0fb6ae5d52aa3a5d66f9355f0c69fb94230265714df0de65e/pymupdf-1.26.4-cp39-abi3-win32.whl", hash = "sha256:51b38379aad8c71bd7a8dd24d93fbe7580c2a5d9d7e1f9cd29ebbba315aa1bd1", size = 17127332, upload-time = "2025-08-25T14:18:39.132Z" },
    { url = "https://files.pythonhosted.org/packages/d1/c4/87d27b108c2f6d773aa5183c5ae367b2a99296ea4bc16eb79f453c679e30/pymupdf-1.26.4-cp39-abi3-win_amd64.whl", hash = "sha256:0b6345a93a9afd28de2567e433055e873205c52e6b920b129ca50e836a3aeec6", size = 18743491, upload-time = "2025-08-25T14:19:01.104Z" },
]

[[package]]
name = "pyparsing"
version = "3.2.5"
source = { registry = "https://pypi.org/simple" }
sdist = { url = "https://files.pythonhosted.org/packages/f2/a5/181488fc2b9d093e3972d2a472855aae8a03f000592dbfce716a512b3359/pyparsing-3.2.5.tar.gz", hash = "sha256:2df8d5b7b2802ef88e8d016a2eb9c7aeaa923529cd251ed0fe4608275d4105b6", size = 1099274, upload-time = "2025-09-21T04:11:06.277Z" }
wheels = [
    { url = "https://files.pythonhosted.org/packages/10/5e/1aa9a93198c6b64513c9d7752de7422c06402de6600a8767da1524f9570b/pyparsing-3.2.5-py3-none-any.whl", hash = "sha256:e38a4f02064cf41fe6593d328d0512495ad1f3d8a91c4f73fc401b3079a59a5e", size = 113890, upload-time = "2025-09-21T04:11:04.117Z" },
]

[[package]]
name = "pytest"
version = "8.4.2"
source = { registry = "https://pypi.org/simple" }
dependencies = [
    { name = "colorama", marker = "sys_platform == 'win32'" },
    { name = "iniconfig" },
    { name = "packaging" },
    { name = "pluggy" },
    { name = "pygments" },
]
sdist = { url = "https://files.pythonhosted.org/packages/a3/5c/00a0e072241553e1a7496d638deababa67c5058571567b92a7eaa258397c/pytest-8.4.2.tar.gz", hash = "sha256:86c0d0b93306b961d58d62a4db4879f27fe25513d4b969df351abdddb3c30e01", size = 1519618, upload-time = "2025-09-04T14:34:22.711Z" }
wheels = [
    { url = "https://files.pythonhosted.org/packages/a8/a4/20da314d277121d6534b3a980b29035dcd51e6744bd79075a6ce8fa4eb8d/pytest-8.4.2-py3-none-any.whl", hash = "sha256:872f880de3fc3a5bdc88a11b39c9710c3497a547cfa9320bc3c5e62fbf272e79", size = 365750, upload-time = "2025-09-04T14:34:20.226Z" },
]

[[package]]
name = "pytest-cov"
version = "7.0.0"
source = { registry = "https://pypi.org/simple" }
dependencies = [
    { name = "coverage" },
    { name = "pluggy" },
    { name = "pytest" },
]
sdist = { url = "https://files.pythonhosted.org/packages/5e/f7/c933acc76f5208b3b00089573cf6a2bc26dc80a8aece8f52bb7d6b1855ca/pytest_cov-7.0.0.tar.gz", hash = "sha256:33c97eda2e049a0c5298e91f519302a1334c26ac65c1a483d6206fd458361af1", size = 54328, upload-time = "2025-09-09T10:57:02.113Z" }
wheels = [
    { url = "https://files.pythonhosted.org/packages/ee/49/1377b49de7d0c1ce41292161ea0f721913fa8722c19fb9c1e3aa0367eecb/pytest_cov-7.0.0-py3-none-any.whl", hash = "sha256:3b8e9558b16cc1479da72058bdecf8073661c7f57f7d3c5f22a1c23507f2d861", size = 22424, upload-time = "2025-09-09T10:57:00.695Z" },
]

[[package]]
name = "python-dateutil"
version = "2.9.0.post0"
source = { registry = "https://pypi.org/simple" }
dependencies = [
    { name = "six" },
]
sdist = { url = "https://files.pythonhosted.org/packages/66/c0/0c8b6ad9f17a802ee498c46e004a0eb49bc148f2fd230864601a86dcf6db/python-dateutil-2.9.0.post0.tar.gz", hash = "sha256:37dd54208da7e1cd875388217d5e00ebd4179249f90fb72437e91a35459a0ad3", size = 342432, upload-time = "2024-03-01T18:36:20.211Z" }
wheels = [
    { url = "https://files.pythonhosted.org/packages/ec/57/56b9bcc3c9c6a792fcbaf139543cee77261f3651ca9da0c93f5c1221264b/python_dateutil-2.9.0.post0-py2.py3-none-any.whl", hash = "sha256:a8b2bc7bffae282281c8140a97d3aa9c14da0b136dfe83f850eea9a5f7470427", size = 229892, upload-time = "2024-03-01T18:36:18.57Z" },
]

[[package]]
<<<<<<< HEAD
=======
name = "python-dotenv"
version = "1.1.1"
source = { registry = "https://pypi.org/simple" }
sdist = { url = "https://files.pythonhosted.org/packages/f6/b0/4bc07ccd3572a2f9df7e6782f52b0c6c90dcbb803ac4a167702d7d0dfe1e/python_dotenv-1.1.1.tar.gz", hash = "sha256:a8a6399716257f45be6a007360200409fce5cda2661e3dec71d23dc15f6189ab", size = 41978, upload-time = "2025-06-24T04:21:07.341Z" }
wheels = [
    { url = "https://files.pythonhosted.org/packages/5f/ed/539768cf28c661b5b068d66d96a2f155c4971a5d55684a514c1a0e0dec2f/python_dotenv-1.1.1-py3-none-any.whl", hash = "sha256:31f23644fe2602f88ff55e1f5c79ba497e01224ee7737937930c448e4d0e24dc", size = 20556, upload-time = "2025-06-24T04:21:06.073Z" },
]

[[package]]
>>>>>>> e3917bfb
name = "pytokens"
version = "0.1.10"
source = { registry = "https://pypi.org/simple" }
sdist = { url = "https://files.pythonhosted.org/packages/30/5f/e959a442435e24f6fb5a01aec6c657079ceaca1b3baf18561c3728d681da/pytokens-0.1.10.tar.gz", hash = "sha256:c9a4bfa0be1d26aebce03e6884ba454e842f186a59ea43a6d3b25af58223c044", size = 12171, upload-time = "2025-02-19T14:51:22.001Z" }
wheels = [
    { url = "https://files.pythonhosted.org/packages/60/e5/63bed382f6a7a5ba70e7e132b8b7b8abbcf4888ffa6be4877698dcfbed7d/pytokens-0.1.10-py3-none-any.whl", hash = "sha256:db7b72284e480e69fb085d9f251f66b3d2df8b7166059261258ff35f50fb711b", size = 12046, upload-time = "2025-02-19T14:51:18.694Z" },
]

[[package]]
<<<<<<< HEAD
name = "pyyaml"
version = "6.0.2"
source = { registry = "https://pypi.org/simple" }
sdist = { url = "https://files.pythonhosted.org/packages/54/ed/79a089b6be93607fa5cdaedf301d7dfb23af5f25c398d5ead2525b063e17/pyyaml-6.0.2.tar.gz", hash = "sha256:d584d9ec91ad65861cc08d42e834324ef890a082e591037abe114850ff7bbc3e", size = 130631, upload-time = "2024-08-06T20:33:50.674Z" }
wheels = [
    { url = "https://files.pythonhosted.org/packages/86/0c/c581167fc46d6d6d7ddcfb8c843a4de25bdd27e4466938109ca68492292c/PyYAML-6.0.2-cp312-cp312-macosx_10_9_x86_64.whl", hash = "sha256:c70c95198c015b85feafc136515252a261a84561b7b1d51e3384e0655ddf25ab", size = 183873, upload-time = "2024-08-06T20:32:25.131Z" },
    { url = "https://files.pythonhosted.org/packages/a8/0c/38374f5bb272c051e2a69281d71cba6fdb983413e6758b84482905e29a5d/PyYAML-6.0.2-cp312-cp312-macosx_11_0_arm64.whl", hash = "sha256:ce826d6ef20b1bc864f0a68340c8b3287705cae2f8b4b1d932177dcc76721725", size = 173302, upload-time = "2024-08-06T20:32:26.511Z" },
    { url = "https://files.pythonhosted.org/packages/c3/93/9916574aa8c00aa06bbac729972eb1071d002b8e158bd0e83a3b9a20a1f7/PyYAML-6.0.2-cp312-cp312-manylinux_2_17_aarch64.manylinux2014_aarch64.whl", hash = "sha256:1f71ea527786de97d1a0cc0eacd1defc0985dcf6b3f17bb77dcfc8c34bec4dc5", size = 739154, upload-time = "2024-08-06T20:32:28.363Z" },
    { url = "https://files.pythonhosted.org/packages/95/0f/b8938f1cbd09739c6da569d172531567dbcc9789e0029aa070856f123984/PyYAML-6.0.2-cp312-cp312-manylinux_2_17_s390x.manylinux2014_s390x.whl", hash = "sha256:9b22676e8097e9e22e36d6b7bda33190d0d400f345f23d4065d48f4ca7ae0425", size = 766223, upload-time = "2024-08-06T20:32:30.058Z" },
    { url = "https://files.pythonhosted.org/packages/b9/2b/614b4752f2e127db5cc206abc23a8c19678e92b23c3db30fc86ab731d3bd/PyYAML-6.0.2-cp312-cp312-manylinux_2_17_x86_64.manylinux2014_x86_64.whl", hash = "sha256:80bab7bfc629882493af4aa31a4cfa43a4c57c83813253626916b8c7ada83476", size = 767542, upload-time = "2024-08-06T20:32:31.881Z" },
    { url = "https://files.pythonhosted.org/packages/d4/00/dd137d5bcc7efea1836d6264f049359861cf548469d18da90cd8216cf05f/PyYAML-6.0.2-cp312-cp312-musllinux_1_1_aarch64.whl", hash = "sha256:0833f8694549e586547b576dcfaba4a6b55b9e96098b36cdc7ebefe667dfed48", size = 731164, upload-time = "2024-08-06T20:32:37.083Z" },
    { url = "https://files.pythonhosted.org/packages/c9/1f/4f998c900485e5c0ef43838363ba4a9723ac0ad73a9dc42068b12aaba4e4/PyYAML-6.0.2-cp312-cp312-musllinux_1_1_x86_64.whl", hash = "sha256:8b9c7197f7cb2738065c481a0461e50ad02f18c78cd75775628afb4d7137fb3b", size = 756611, upload-time = "2024-08-06T20:32:38.898Z" },
    { url = "https://files.pythonhosted.org/packages/df/d1/f5a275fdb252768b7a11ec63585bc38d0e87c9e05668a139fea92b80634c/PyYAML-6.0.2-cp312-cp312-win32.whl", hash = "sha256:ef6107725bd54b262d6dedcc2af448a266975032bc85ef0172c5f059da6325b4", size = 140591, upload-time = "2024-08-06T20:32:40.241Z" },
    { url = "https://files.pythonhosted.org/packages/0c/e8/4f648c598b17c3d06e8753d7d13d57542b30d56e6c2dedf9c331ae56312e/PyYAML-6.0.2-cp312-cp312-win_amd64.whl", hash = "sha256:7e7401d0de89a9a855c839bc697c079a4af81cf878373abd7dc625847d25cbd8", size = 156338, upload-time = "2024-08-06T20:32:41.93Z" },
    { url = "https://files.pythonhosted.org/packages/ef/e3/3af305b830494fa85d95f6d95ef7fa73f2ee1cc8ef5b495c7c3269fb835f/PyYAML-6.0.2-cp313-cp313-macosx_10_13_x86_64.whl", hash = "sha256:efdca5630322a10774e8e98e1af481aad470dd62c3170801852d752aa7a783ba", size = 181309, upload-time = "2024-08-06T20:32:43.4Z" },
    { url = "https://files.pythonhosted.org/packages/45/9f/3b1c20a0b7a3200524eb0076cc027a970d320bd3a6592873c85c92a08731/PyYAML-6.0.2-cp313-cp313-macosx_11_0_arm64.whl", hash = "sha256:50187695423ffe49e2deacb8cd10510bc361faac997de9efef88badc3bb9e2d1", size = 171679, upload-time = "2024-08-06T20:32:44.801Z" },
    { url = "https://files.pythonhosted.org/packages/7c/9a/337322f27005c33bcb656c655fa78325b730324c78620e8328ae28b64d0c/PyYAML-6.0.2-cp313-cp313-manylinux_2_17_aarch64.manylinux2014_aarch64.whl", hash = "sha256:0ffe8360bab4910ef1b9e87fb812d8bc0a308b0d0eef8c8f44e0254ab3b07133", size = 733428, upload-time = "2024-08-06T20:32:46.432Z" },
    { url = "https://files.pythonhosted.org/packages/a3/69/864fbe19e6c18ea3cc196cbe5d392175b4cf3d5d0ac1403ec3f2d237ebb5/PyYAML-6.0.2-cp313-cp313-manylinux_2_17_s390x.manylinux2014_s390x.whl", hash = "sha256:17e311b6c678207928d649faa7cb0d7b4c26a0ba73d41e99c4fff6b6c3276484", size = 763361, upload-time = "2024-08-06T20:32:51.188Z" },
    { url = "https://files.pythonhosted.org/packages/04/24/b7721e4845c2f162d26f50521b825fb061bc0a5afcf9a386840f23ea19fa/PyYAML-6.0.2-cp313-cp313-manylinux_2_17_x86_64.manylinux2014_x86_64.whl", hash = "sha256:70b189594dbe54f75ab3a1acec5f1e3faa7e8cf2f1e08d9b561cb41b845f69d5", size = 759523, upload-time = "2024-08-06T20:32:53.019Z" },
    { url = "https://files.pythonhosted.org/packages/2b/b2/e3234f59ba06559c6ff63c4e10baea10e5e7df868092bf9ab40e5b9c56b6/PyYAML-6.0.2-cp313-cp313-musllinux_1_1_aarch64.whl", hash = "sha256:41e4e3953a79407c794916fa277a82531dd93aad34e29c2a514c2c0c5fe971cc", size = 726660, upload-time = "2024-08-06T20:32:54.708Z" },
    { url = "https://files.pythonhosted.org/packages/fe/0f/25911a9f080464c59fab9027482f822b86bf0608957a5fcc6eaac85aa515/PyYAML-6.0.2-cp313-cp313-musllinux_1_1_x86_64.whl", hash = "sha256:68ccc6023a3400877818152ad9a1033e3db8625d899c72eacb5a668902e4d652", size = 751597, upload-time = "2024-08-06T20:32:56.985Z" },
    { url = "https://files.pythonhosted.org/packages/14/0d/e2c3b43bbce3cf6bd97c840b46088a3031085179e596d4929729d8d68270/PyYAML-6.0.2-cp313-cp313-win32.whl", hash = "sha256:bc2fa7c6b47d6bc618dd7fb02ef6fdedb1090ec036abab80d4681424b84c1183", size = 140527, upload-time = "2024-08-06T20:33:03.001Z" },
    { url = "https://files.pythonhosted.org/packages/fa/de/02b54f42487e3d3c6efb3f89428677074ca7bf43aae402517bc7cca949f3/PyYAML-6.0.2-cp313-cp313-win_amd64.whl", hash = "sha256:8388ee1976c416731879ac16da0aff3f63b286ffdd57cdeb95f3f2e085687563", size = 156446, upload-time = "2024-08-06T20:33:04.33Z" },
=======
name = "pytz"
version = "2025.2"
source = { registry = "https://pypi.org/simple" }
sdist = { url = "https://files.pythonhosted.org/packages/f8/bf/abbd3cdfb8fbc7fb3d4d38d320f2441b1e7cbe29be4f23797b4a2b5d8aac/pytz-2025.2.tar.gz", hash = "sha256:360b9e3dbb49a209c21ad61809c7fb453643e048b38924c765813546746e81c3", size = 320884, upload-time = "2025-03-25T02:25:00.538Z" }
wheels = [
    { url = "https://files.pythonhosted.org/packages/81/c4/34e93fe5f5429d7570ec1fa436f1986fb1f00c3e0f43a589fe2bbcd22c3f/pytz-2025.2-py2.py3-none-any.whl", hash = "sha256:5ddf76296dd8c44c26eb8f4b6f35488f3ccbf6fbbd7adee0b7262d43f0ec2f00", size = 509225, upload-time = "2025-03-25T02:24:58.468Z" },
>>>>>>> e3917bfb
]

[[package]]
name = "rapidfuzz"
version = "3.14.1"
source = { registry = "https://pypi.org/simple" }
sdist = { url = "https://files.pythonhosted.org/packages/ed/fc/a98b616db9a42dcdda7c78c76bdfdf6fe290ac4c5ffbb186f73ec981ad5b/rapidfuzz-3.14.1.tar.gz", hash = "sha256:b02850e7f7152bd1edff27e9d584505b84968cacedee7a734ec4050c655a803c", size = 57869570, upload-time = "2025-09-08T21:08:15.922Z" }
wheels = [
    { url = "https://files.pythonhosted.org/packages/df/77/2f4887c9b786f203e50b816c1cde71f96642f194e6fa752acfa042cf53fd/rapidfuzz-3.14.1-cp312-cp312-macosx_10_13_x86_64.whl", hash = "sha256:809515194f628004aac1b1b280c3734c5ea0ccbd45938c9c9656a23ae8b8f553", size = 1932216, upload-time = "2025-09-08T21:06:09.342Z" },
    { url = "https://files.pythonhosted.org/packages/de/bd/b5e445d156cb1c2a87d36d8da53daf4d2a1d1729b4851660017898b49aa0/rapidfuzz-3.14.1-cp312-cp312-macosx_11_0_arm64.whl", hash = "sha256:0afcf2d6cb633d0d4260d8df6a40de2d9c93e9546e2c6b317ab03f89aa120ad7", size = 1393414, upload-time = "2025-09-08T21:06:10.959Z" },
    { url = "https://files.pythonhosted.org/packages/de/bd/98d065dd0a4479a635df855616980eaae1a1a07a876db9400d421b5b6371/rapidfuzz-3.14.1-cp312-cp312-manylinux_2_26_aarch64.manylinux_2_28_aarch64.whl", hash = "sha256:5c1c3d07d53dcafee10599da8988d2b1f39df236aee501ecbd617bd883454fcd", size = 1377194, upload-time = "2025-09-08T21:06:12.471Z" },
    { url = "https://files.pythonhosted.org/packages/d3/8a/1265547b771128b686f3c431377ff1db2fa073397ed082a25998a7b06d4e/rapidfuzz-3.14.1-cp312-cp312-manylinux_2_26_ppc64le.manylinux_2_28_ppc64le.whl", hash = "sha256:6e9ee3e1eb0a027717ee72fe34dc9ac5b3e58119f1bd8dd15bc19ed54ae3e62b", size = 1669573, upload-time = "2025-09-08T21:06:14.016Z" },
    { url = "https://files.pythonhosted.org/packages/a8/57/e73755c52fb451f2054196404ccc468577f8da023b3a48c80bce29ee5d4a/rapidfuzz-3.14.1-cp312-cp312-manylinux_2_26_s390x.manylinux_2_28_s390x.whl", hash = "sha256:70c845b64a033a20c44ed26bc890eeb851215148cc3e696499f5f65529afb6cb", size = 2217833, upload-time = "2025-09-08T21:06:15.666Z" },
    { url = "https://files.pythonhosted.org/packages/20/14/7399c18c460e72d1b754e80dafc9f65cb42a46cc8f29cd57d11c0c4acc94/rapidfuzz-3.14.1-cp312-cp312-manylinux_2_27_x86_64.manylinux_2_28_x86_64.whl", hash = "sha256:26db0e815213d04234298dea0d884d92b9cb8d4ba954cab7cf67a35853128a33", size = 3159012, upload-time = "2025-09-08T21:06:17.631Z" },
    { url = "https://files.pythonhosted.org/packages/f8/5e/24f0226ddb5440cabd88605d2491f99ae3748a6b27b0bc9703772892ced7/rapidfuzz-3.14.1-cp312-cp312-manylinux_2_31_armv7l.whl", hash = "sha256:6ad3395a416f8b126ff11c788531f157c7debeb626f9d897c153ff8980da10fb", size = 1227032, upload-time = "2025-09-08T21:06:21.06Z" },
    { url = "https://files.pythonhosted.org/packages/40/43/1d54a4ad1a5fac2394d5f28a3108e2bf73c26f4f23663535e3139cfede9b/rapidfuzz-3.14.1-cp312-cp312-musllinux_1_2_aarch64.whl", hash = "sha256:61c5b9ab6f730e6478aa2def566223712d121c6f69a94c7cc002044799442afd", size = 2395054, upload-time = "2025-09-08T21:06:23.482Z" },
    { url = "https://files.pythonhosted.org/packages/0c/71/e9864cd5b0f086c4a03791f5dfe0155a1b132f789fe19b0c76fbabd20513/rapidfuzz-3.14.1-cp312-cp312-musllinux_1_2_armv7l.whl", hash = "sha256:13e0ea3d0c533969158727d1bb7a08c2cc9a816ab83f8f0dcfde7e38938ce3e6", size = 2524741, upload-time = "2025-09-08T21:06:26.825Z" },
    { url = "https://files.pythonhosted.org/packages/b2/0c/53f88286b912faf4a3b2619a60df4f4a67bd0edcf5970d7b0c1143501f0c/rapidfuzz-3.14.1-cp312-cp312-musllinux_1_2_ppc64le.whl", hash = "sha256:6325ca435b99f4001aac919ab8922ac464999b100173317defb83eae34e82139", size = 2785311, upload-time = "2025-09-08T21:06:29.471Z" },
    { url = "https://files.pythonhosted.org/packages/53/9a/229c26dc4f91bad323f07304ee5ccbc28f0d21c76047a1e4f813187d0bad/rapidfuzz-3.14.1-cp312-cp312-musllinux_1_2_s390x.whl", hash = "sha256:07a9fad3247e68798424bdc116c1094e88ecfabc17b29edf42a777520347648e", size = 3303630, upload-time = "2025-09-08T21:06:31.094Z" },
    { url = "https://files.pythonhosted.org/packages/05/de/20e330d6d58cbf83da914accd9e303048b7abae2f198886f65a344b69695/rapidfuzz-3.14.1-cp312-cp312-musllinux_1_2_x86_64.whl", hash = "sha256:f8ff5dbe78db0a10c1f916368e21d328935896240f71f721e073cf6c4c8cdedd", size = 4262364, upload-time = "2025-09-08T21:06:32.877Z" },
    { url = "https://files.pythonhosted.org/packages/1f/10/2327f83fad3534a8d69fe9cd718f645ec1fe828b60c0e0e97efc03bf12f8/rapidfuzz-3.14.1-cp312-cp312-win32.whl", hash = "sha256:9c83270e44a6ae7a39fc1d7e72a27486bccc1fa5f34e01572b1b90b019e6b566", size = 1711927, upload-time = "2025-09-08T21:06:34.669Z" },
    { url = "https://files.pythonhosted.org/packages/78/8d/199df0370133fe9f35bc72f3c037b53c93c5c1fc1e8d915cf7c1f6bb8557/rapidfuzz-3.14.1-cp312-cp312-win_amd64.whl", hash = "sha256:e06664c7fdb51c708e082df08a6888fce4c5c416d7e3cc2fa66dd80eb76a149d", size = 1542045, upload-time = "2025-09-08T21:06:36.364Z" },
    { url = "https://files.pythonhosted.org/packages/b3/c6/cc5d4bd1b16ea2657c80b745d8b1c788041a31fad52e7681496197b41562/rapidfuzz-3.14.1-cp312-cp312-win_arm64.whl", hash = "sha256:6c7c26025f7934a169a23dafea6807cfc3fb556f1dd49229faf2171e5d8101cc", size = 813170, upload-time = "2025-09-08T21:06:38.001Z" },
    { url = "https://files.pythonhosted.org/packages/0d/f2/0024cc8eead108c4c29337abe133d72ddf3406ce9bbfbcfc110414a7ea07/rapidfuzz-3.14.1-cp313-cp313-macosx_10_13_x86_64.whl", hash = "sha256:8d69f470d63ee824132ecd80b1974e1d15dd9df5193916901d7860cef081a260", size = 1926515, upload-time = "2025-09-08T21:06:39.834Z" },
    { url = "https://files.pythonhosted.org/packages/12/ae/6cb211f8930bea20fa989b23f31ee7f92940caaf24e3e510d242a1b28de4/rapidfuzz-3.14.1-cp313-cp313-macosx_11_0_arm64.whl", hash = "sha256:6f571d20152fc4833b7b5e781b36d5e4f31f3b5a596a3d53cf66a1bd4436b4f4", size = 1388431, upload-time = "2025-09-08T21:06:41.73Z" },
    { url = "https://files.pythonhosted.org/packages/39/88/bfec24da0607c39e5841ced5594ea1b907d20f83adf0e3ee87fa454a425b/rapidfuzz-3.14.1-cp313-cp313-manylinux_2_26_aarch64.manylinux_2_28_aarch64.whl", hash = "sha256:61d77e09b2b6bc38228f53b9ea7972a00722a14a6048be9a3672fb5cb08bad3a", size = 1375664, upload-time = "2025-09-08T21:06:43.737Z" },
    { url = "https://files.pythonhosted.org/packages/f4/43/9f282ba539e404bdd7052c7371d3aaaa1a9417979d2a1d8332670c7f385a/rapidfuzz-3.14.1-cp313-cp313-manylinux_2_26_ppc64le.manylinux_2_28_ppc64le.whl", hash = "sha256:8b41d95ef86a6295d353dc3bb6c80550665ba2c3bef3a9feab46074d12a9af8f", size = 1668113, upload-time = "2025-09-08T21:06:45.758Z" },
    { url = "https://files.pythonhosted.org/packages/7f/2f/0b3153053b1acca90969eb0867922ac8515b1a8a48706a3215c2db60e87c/rapidfuzz-3.14.1-cp313-cp313-manylinux_2_26_s390x.manylinux_2_28_s390x.whl", hash = "sha256:0591df2e856ad583644b40a2b99fb522f93543c65e64b771241dda6d1cfdc96b", size = 2212875, upload-time = "2025-09-08T21:06:47.447Z" },
    { url = "https://files.pythonhosted.org/packages/f8/9b/623001dddc518afaa08ed1fbbfc4005c8692b7a32b0f08b20c506f17a770/rapidfuzz-3.14.1-cp313-cp313-manylinux_2_27_x86_64.manylinux_2_28_x86_64.whl", hash = "sha256:f277801f55b2f3923ef2de51ab94689a0671a4524bf7b611de979f308a54cd6f", size = 3161181, upload-time = "2025-09-08T21:06:49.179Z" },
    { url = "https://files.pythonhosted.org/packages/ce/b7/d8404ed5ad56eb74463e5ebf0a14f0019d7eb0e65e0323f709fe72e0884c/rapidfuzz-3.14.1-cp313-cp313-manylinux_2_31_armv7l.whl", hash = "sha256:893fdfd4f66ebb67f33da89eb1bd1674b7b30442fdee84db87f6cb9074bf0ce9", size = 1225495, upload-time = "2025-09-08T21:06:51.056Z" },
    { url = "https://files.pythonhosted.org/packages/2c/6c/b96af62bc7615d821e3f6b47563c265fd7379d7236dfbc1cbbcce8beb1d2/rapidfuzz-3.14.1-cp313-cp313-musllinux_1_2_aarch64.whl", hash = "sha256:fe2651258c1f1afa9b66f44bf82f639d5f83034f9804877a1bbbae2120539ad1", size = 2396294, upload-time = "2025-09-08T21:06:53.063Z" },
    { url = "https://files.pythonhosted.org/packages/7f/b7/c60c9d22a7debed8b8b751f506a4cece5c22c0b05e47a819d6b47bc8c14e/rapidfuzz-3.14.1-cp313-cp313-musllinux_1_2_armv7l.whl", hash = "sha256:ace21f7a78519d8e889b1240489cd021c5355c496cb151b479b741a4c27f0a25", size = 2529629, upload-time = "2025-09-08T21:06:55.188Z" },
    { url = "https://files.pythonhosted.org/packages/25/94/a9ec7ccb28381f14de696ffd51c321974762f137679df986f5375d35264f/rapidfuzz-3.14.1-cp313-cp313-musllinux_1_2_ppc64le.whl", hash = "sha256:cb5acf24590bc5e57027283b015950d713f9e4d155fda5cfa71adef3b3a84502", size = 2782960, upload-time = "2025-09-08T21:06:57.339Z" },
    { url = "https://files.pythonhosted.org/packages/68/80/04e5276d223060eca45250dbf79ea39940c0be8b3083661d58d57572c2c5/rapidfuzz-3.14.1-cp313-cp313-musllinux_1_2_s390x.whl", hash = "sha256:67ea46fa8cc78174bad09d66b9a4b98d3068e85de677e3c71ed931a1de28171f", size = 3298427, upload-time = "2025-09-08T21:06:59.319Z" },
    { url = "https://files.pythonhosted.org/packages/4a/63/24759b2a751562630b244e68ccaaf7a7525c720588fcc77c964146355aee/rapidfuzz-3.14.1-cp313-cp313-musllinux_1_2_x86_64.whl", hash = "sha256:44e741d785de57d1a7bae03599c1cbc7335d0b060a35e60c44c382566e22782e", size = 4267736, upload-time = "2025-09-08T21:07:01.31Z" },
    { url = "https://files.pythonhosted.org/packages/18/a4/73f1b1f7f44d55f40ffbffe85e529eb9d7e7f7b2ffc0931760eadd163995/rapidfuzz-3.14.1-cp313-cp313-win32.whl", hash = "sha256:b1fe6001baa9fa36bcb565e24e88830718f6c90896b91ceffcb48881e3adddbc", size = 1710515, upload-time = "2025-09-08T21:07:03.16Z" },
    { url = "https://files.pythonhosted.org/packages/6a/8b/a8fe5a6ee4d06fd413aaa9a7e0a23a8630c4b18501509d053646d18c2aa7/rapidfuzz-3.14.1-cp313-cp313-win_amd64.whl", hash = "sha256:83b8cc6336709fa5db0579189bfd125df280a554af544b2dc1c7da9cdad7e44d", size = 1540081, upload-time = "2025-09-08T21:07:05.401Z" },
    { url = "https://files.pythonhosted.org/packages/ac/fe/4b0ac16c118a2367d85450b45251ee5362661e9118a1cef88aae1765ffff/rapidfuzz-3.14.1-cp313-cp313-win_arm64.whl", hash = "sha256:cf75769662eadf5f9bd24e865c19e5ca7718e879273dce4e7b3b5824c4da0eb4", size = 812725, upload-time = "2025-09-08T21:07:07.148Z" },
    { url = "https://files.pythonhosted.org/packages/e2/cb/1ad9a76d974d153783f8e0be8dbe60ec46488fac6e519db804e299e0da06/rapidfuzz-3.14.1-cp313-cp313t-macosx_10_13_x86_64.whl", hash = "sha256:d937dbeda71c921ef6537c6d41a84f1b8112f107589c9977059de57a1d726dd6", size = 1945173, upload-time = "2025-09-08T21:07:08.893Z" },
    { url = "https://files.pythonhosted.org/packages/d9/61/959ed7460941d8a81cbf6552b9c45564778a36cf5e5aa872558b30fc02b2/rapidfuzz-3.14.1-cp313-cp313t-macosx_11_0_arm64.whl", hash = "sha256:7a2d80cc1a4fcc7e259ed4f505e70b36433a63fa251f1bb69ff279fe376c5efd", size = 1413949, upload-time = "2025-09-08T21:07:11.033Z" },
    { url = "https://files.pythonhosted.org/packages/7b/a0/f46fca44457ca1f25f23cc1f06867454fc3c3be118cd10b552b0ab3e58a2/rapidfuzz-3.14.1-cp313-cp313t-win32.whl", hash = "sha256:40875e0c06f1a388f1cab3885744f847b557e0b1642dfc31ff02039f9f0823ef", size = 1760666, upload-time = "2025-09-08T21:07:12.884Z" },
    { url = "https://files.pythonhosted.org/packages/9b/d0/7a5d9c04446f8b66882b0fae45b36a838cf4d31439b5d1ab48a9d17c8e57/rapidfuzz-3.14.1-cp313-cp313t-win_amd64.whl", hash = "sha256:876dc0c15552f3d704d7fb8d61bdffc872ff63bedf683568d6faad32e51bbce8", size = 1579760, upload-time = "2025-09-08T21:07:14.718Z" },
    { url = "https://files.pythonhosted.org/packages/4e/aa/2c03ae112320d0746f2c869cae68c413f3fe3b6403358556f2b747559723/rapidfuzz-3.14.1-cp313-cp313t-win_arm64.whl", hash = "sha256:61458e83b0b3e2abc3391d0953c47d6325e506ba44d6a25c869c4401b3bc222c", size = 832088, upload-time = "2025-09-08T21:07:17.03Z" },
    { url = "https://files.pythonhosted.org/packages/d6/36/53debca45fbe693bd6181fb05b6a2fd561c87669edb82ec0d7c1961a43f0/rapidfuzz-3.14.1-cp314-cp314-macosx_10_13_x86_64.whl", hash = "sha256:e84d9a844dc2e4d5c4cabd14c096374ead006583304333c14a6fbde51f612a44", size = 1926336, upload-time = "2025-09-08T21:07:18.809Z" },
    { url = "https://files.pythonhosted.org/packages/ae/32/b874f48609665fcfeaf16cbaeb2bbc210deef2b88e996c51cfc36c3eb7c3/rapidfuzz-3.14.1-cp314-cp314-macosx_11_0_arm64.whl", hash = "sha256:40301b93b99350edcd02dbb22e37ca5f2a75d0db822e9b3c522da451a93d6f27", size = 1389653, upload-time = "2025-09-08T21:07:20.667Z" },
    { url = "https://files.pythonhosted.org/packages/97/25/f6c5a1ff4ec11edadacb270e70b8415f51fa2f0d5730c2c552b81651fbe3/rapidfuzz-3.14.1-cp314-cp314-manylinux_2_26_aarch64.manylinux_2_28_aarch64.whl", hash = "sha256:fedd5097a44808dddf341466866e5c57a18a19a336565b4ff50aa8f09eb528f6", size = 1380911, upload-time = "2025-09-08T21:07:22.584Z" },
    { url = "https://files.pythonhosted.org/packages/d8/f3/d322202ef8fab463759b51ebfaa33228100510c82e6153bd7a922e150270/rapidfuzz-3.14.1-cp314-cp314-manylinux_2_26_ppc64le.manylinux_2_28_ppc64le.whl", hash = "sha256:2e3e61c9e80d8c26709d8aa5c51fdd25139c81a4ab463895f8a567f8347b0548", size = 1673515, upload-time = "2025-09-08T21:07:24.417Z" },
    { url = "https://files.pythonhosted.org/packages/8d/b9/6b2a97f4c6be96cac3749f32301b8cdf751ce5617b1c8934c96586a0662b/rapidfuzz-3.14.1-cp314-cp314-manylinux_2_26_s390x.manylinux_2_28_s390x.whl", hash = "sha256:da011a373722fac6e64687297a1d17dc8461b82cb12c437845d5a5b161bc24b9", size = 2219394, upload-time = "2025-09-08T21:07:26.402Z" },
    { url = "https://files.pythonhosted.org/packages/11/bf/afb76adffe4406e6250f14ce48e60a7eb05d4624945bd3c044cfda575fbc/rapidfuzz-3.14.1-cp314-cp314-manylinux_2_27_x86_64.manylinux_2_28_x86_64.whl", hash = "sha256:5967d571243cfb9ad3710e6e628ab68c421a237b76e24a67ac22ee0ff12784d6", size = 3163582, upload-time = "2025-09-08T21:07:28.878Z" },
    { url = "https://files.pythonhosted.org/packages/42/34/e6405227560f61e956cb4c5de653b0f874751c5ada658d3532d6c1df328e/rapidfuzz-3.14.1-cp314-cp314-manylinux_2_31_armv7l.whl", hash = "sha256:474f416cbb9099676de54aa41944c154ba8d25033ee460f87bb23e54af6d01c9", size = 1221116, upload-time = "2025-09-08T21:07:30.8Z" },
    { url = "https://files.pythonhosted.org/packages/55/e6/5b757e2e18de384b11d1daf59608453f0baf5d5d8d1c43e1a964af4dc19a/rapidfuzz-3.14.1-cp314-cp314-musllinux_1_2_aarch64.whl", hash = "sha256:ae2d57464b59297f727c4e201ea99ec7b13935f1f056c753e8103da3f2fc2404", size = 2402670, upload-time = "2025-09-08T21:07:32.702Z" },
    { url = "https://files.pythonhosted.org/packages/43/c4/d753a415fe54531aa882e288db5ed77daaa72e05c1a39e1cbac00d23024f/rapidfuzz-3.14.1-cp314-cp314-musllinux_1_2_armv7l.whl", hash = "sha256:57047493a1f62f11354c7143c380b02f1b355c52733e6b03adb1cb0fe8fb8816", size = 2521659, upload-time = "2025-09-08T21:07:35.218Z" },
    { url = "https://files.pythonhosted.org/packages/cd/28/d4e7fe1515430db98f42deb794c7586a026d302fe70f0216b638d89cf10f/rapidfuzz-3.14.1-cp314-cp314-musllinux_1_2_ppc64le.whl", hash = "sha256:4acc20776f225ee37d69517a237c090b9fa7e0836a0b8bc58868e9168ba6ef6f", size = 2788552, upload-time = "2025-09-08T21:07:37.188Z" },
    { url = "https://files.pythonhosted.org/packages/4f/00/eab05473af7a2cafb4f3994bc6bf408126b8eec99a569aac6254ac757db4/rapidfuzz-3.14.1-cp314-cp314-musllinux_1_2_s390x.whl", hash = "sha256:4373f914ff524ee0146919dea96a40a8200ab157e5a15e777a74a769f73d8a4a", size = 3306261, upload-time = "2025-09-08T21:07:39.624Z" },
    { url = "https://files.pythonhosted.org/packages/d1/31/2feb8dfcfcff6508230cd2ccfdde7a8bf988c6fda142fe9ce5d3eb15704d/rapidfuzz-3.14.1-cp314-cp314-musllinux_1_2_x86_64.whl", hash = "sha256:37017b84953927807847016620d61251fe236bd4bcb25e27b6133d955bb9cafb", size = 4269522, upload-time = "2025-09-08T21:07:41.663Z" },
    { url = "https://files.pythonhosted.org/packages/a3/99/250538d73c8fbab60597c3d131a11ef2a634d38b44296ca11922794491ac/rapidfuzz-3.14.1-cp314-cp314-win32.whl", hash = "sha256:c8d1dd1146539e093b84d0805e8951475644af794ace81d957ca612e3eb31598", size = 1745018, upload-time = "2025-09-08T21:07:44.313Z" },
    { url = "https://files.pythonhosted.org/packages/c5/15/d50839d20ad0743aded25b08a98ffb872f4bfda4e310bac6c111fcf6ea1f/rapidfuzz-3.14.1-cp314-cp314-win_amd64.whl", hash = "sha256:f51c7571295ea97387bac4f048d73cecce51222be78ed808263b45c79c40a440", size = 1587666, upload-time = "2025-09-08T21:07:46.917Z" },
    { url = "https://files.pythonhosted.org/packages/a3/ff/d73fec989213fb6f0b6f15ee4bbdf2d88b0686197951a06b036111cd1c7d/rapidfuzz-3.14.1-cp314-cp314-win_arm64.whl", hash = "sha256:01eab10ec90912d7d28b3f08f6c91adbaf93458a53f849ff70776ecd70dd7a7a", size = 835780, upload-time = "2025-09-08T21:07:49.256Z" },
    { url = "https://files.pythonhosted.org/packages/b7/e7/f0a242687143cebd33a1fb165226b73bd9496d47c5acfad93de820a18fa8/rapidfuzz-3.14.1-cp314-cp314t-macosx_10_13_x86_64.whl", hash = "sha256:60879fcae2f7618403c4c746a9a3eec89327d73148fb6e89a933b78442ff0669", size = 1945182, upload-time = "2025-09-08T21:07:51.84Z" },
    { url = "https://files.pythonhosted.org/packages/96/29/ca8a3f8525e3d0e7ab49cb927b5fb4a54855f794c9ecd0a0b60a6c96a05f/rapidfuzz-3.14.1-cp314-cp314t-macosx_11_0_arm64.whl", hash = "sha256:f94d61e44db3fc95a74006a394257af90fa6e826c900a501d749979ff495d702", size = 1413946, upload-time = "2025-09-08T21:07:53.702Z" },
    { url = "https://files.pythonhosted.org/packages/b5/ef/6fd10aa028db19c05b4ac7fe77f5613e4719377f630c709d89d7a538eea2/rapidfuzz-3.14.1-cp314-cp314t-win32.whl", hash = "sha256:93b6294a3ffab32a9b5f9b5ca048fa0474998e7e8bb0f2d2b5e819c64cb71ec7", size = 1795851, upload-time = "2025-09-08T21:07:55.76Z" },
    { url = "https://files.pythonhosted.org/packages/e4/30/acd29ebd906a50f9e0f27d5f82a48cf5e8854637b21489bd81a2459985cf/rapidfuzz-3.14.1-cp314-cp314t-win_amd64.whl", hash = "sha256:6cb56b695421538fdbe2c0c85888b991d833b8637d2f2b41faa79cea7234c000", size = 1626748, upload-time = "2025-09-08T21:07:58.166Z" },
    { url = "https://files.pythonhosted.org/packages/c1/f4/dfc7b8c46b1044a47f7ca55deceb5965985cff3193906cb32913121e6652/rapidfuzz-3.14.1-cp314-cp314t-win_arm64.whl", hash = "sha256:7cd312c380d3ce9d35c3ec9726b75eee9da50e8a38e89e229a03db2262d3d96b", size = 853771, upload-time = "2025-09-08T21:08:00.816Z" },
]

[[package]]
name = "requests"
version = "2.32.5"
source = { registry = "https://pypi.org/simple" }
dependencies = [
    { name = "certifi" },
    { name = "charset-normalizer" },
    { name = "idna" },
    { name = "urllib3" },
]
sdist = { url = "https://files.pythonhosted.org/packages/c9/74/b3ff8e6c8446842c3f5c837e9c3dfcfe2018ea6ecef224c710c85ef728f4/requests-2.32.5.tar.gz", hash = "sha256:dbba0bac56e100853db0ea71b82b4dfd5fe2bf6d3754a8893c3af500cec7d7cf", size = 134517, upload-time = "2025-08-18T20:46:02.573Z" }
wheels = [
    { url = "https://files.pythonhosted.org/packages/1e/db/4254e3eabe8020b458f1a747140d32277ec7a271daf1d235b70dc0b4e6e3/requests-2.32.5-py3-none-any.whl", hash = "sha256:2462f94637a34fd532264295e186976db0f5d453d1cdd31473c85a6a161affb6", size = 64738, upload-time = "2025-08-18T20:46:00.542Z" },
]

[[package]]
name = "rsa"
version = "4.9.1"
source = { registry = "https://pypi.org/simple" }
dependencies = [
    { name = "pyasn1" },
]
sdist = { url = "https://files.pythonhosted.org/packages/da/8a/22b7beea3ee0d44b1916c0c1cb0ee3af23b700b6da9f04991899d0c555d4/rsa-4.9.1.tar.gz", hash = "sha256:e7bdbfdb5497da4c07dfd35530e1a902659db6ff241e39d9953cad06ebd0ae75", size = 29034, upload-time = "2025-04-16T09:51:18.218Z" }
wheels = [
    { url = "https://files.pythonhosted.org/packages/64/8d/0133e4eb4beed9e425d9a98ed6e081a55d195481b7632472be1af08d2f6b/rsa-4.9.1-py3-none-any.whl", hash = "sha256:68635866661c6836b8d39430f97a996acbd61bfa49406748ea243539fe239762", size = 34696, upload-time = "2025-04-16T09:51:17.142Z" },
]

[[package]]
name = "ruff"
version = "0.13.1"
source = { registry = "https://pypi.org/simple" }
sdist = { url = "https://files.pythonhosted.org/packages/ab/33/c8e89216845615d14d2d42ba2bee404e7206a8db782f33400754f3799f05/ruff-0.13.1.tar.gz", hash = "sha256:88074c3849087f153d4bb22e92243ad4c1b366d7055f98726bc19aa08dc12d51", size = 5397987, upload-time = "2025-09-18T19:52:44.33Z" }
wheels = [
    { url = "https://files.pythonhosted.org/packages/f3/41/ca37e340938f45cfb8557a97a5c347e718ef34702546b174e5300dbb1f28/ruff-0.13.1-py3-none-linux_armv6l.whl", hash = "sha256:b2abff595cc3cbfa55e509d89439b5a09a6ee3c252d92020bd2de240836cf45b", size = 12304308, upload-time = "2025-09-18T19:51:56.253Z" },
    { url = "https://files.pythonhosted.org/packages/ff/84/ba378ef4129415066c3e1c80d84e539a0d52feb250685091f874804f28af/ruff-0.13.1-py3-none-macosx_10_12_x86_64.whl", hash = "sha256:4ee9f4249bf7f8bb3984c41bfaf6a658162cdb1b22e3103eabc7dd1dc5579334", size = 12937258, upload-time = "2025-09-18T19:52:00.184Z" },
    { url = "https://files.pythonhosted.org/packages/8d/b6/ec5e4559ae0ad955515c176910d6d7c93edcbc0ed1a3195a41179c58431d/ruff-0.13.1-py3-none-macosx_11_0_arm64.whl", hash = "sha256:5c5da4af5f6418c07d75e6f3224e08147441f5d1eac2e6ce10dcce5e616a3bae", size = 12214554, upload-time = "2025-09-18T19:52:02.753Z" },
    { url = "https://files.pythonhosted.org/packages/70/d6/cb3e3b4f03b9b0c4d4d8f06126d34b3394f6b4d764912fe80a1300696ef6/ruff-0.13.1-py3-none-manylinux_2_17_aarch64.manylinux2014_aarch64.whl", hash = "sha256:80524f84a01355a59a93cef98d804e2137639823bcee2931f5028e71134a954e", size = 12448181, upload-time = "2025-09-18T19:52:05.279Z" },
    { url = "https://files.pythonhosted.org/packages/d2/ea/bf60cb46d7ade706a246cd3fb99e4cfe854efa3dfbe530d049c684da24ff/ruff-0.13.1-py3-none-manylinux_2_17_armv7l.manylinux2014_armv7l.whl", hash = "sha256:ff7f5ce8d7988767dd46a148192a14d0f48d1baea733f055d9064875c7d50389", size = 12104599, upload-time = "2025-09-18T19:52:07.497Z" },
    { url = "https://files.pythonhosted.org/packages/2d/3e/05f72f4c3d3a69e65d55a13e1dd1ade76c106d8546e7e54501d31f1dc54a/ruff-0.13.1-py3-none-manylinux_2_17_i686.manylinux2014_i686.whl", hash = "sha256:c55d84715061f8b05469cdc9a446aa6c7294cd4bd55e86a89e572dba14374f8c", size = 13791178, upload-time = "2025-09-18T19:52:10.189Z" },
    { url = "https://files.pythonhosted.org/packages/81/e7/01b1fc403dd45d6cfe600725270ecc6a8f8a48a55bc6521ad820ed3ceaf8/ruff-0.13.1-py3-none-manylinux_2_17_ppc64.manylinux2014_ppc64.whl", hash = "sha256:ac57fed932d90fa1624c946dc67a0a3388d65a7edc7d2d8e4ca7bddaa789b3b0", size = 14814474, upload-time = "2025-09-18T19:52:12.866Z" },
    { url = "https://files.pythonhosted.org/packages/fa/92/d9e183d4ed6185a8df2ce9faa3f22e80e95b5f88d9cc3d86a6d94331da3f/ruff-0.13.1-py3-none-manylinux_2_17_ppc64le.manylinux2014_ppc64le.whl", hash = "sha256:c366a71d5b4f41f86a008694f7a0d75fe409ec298685ff72dc882f882d532e36", size = 14217531, upload-time = "2025-09-18T19:52:15.245Z" },
    { url = "https://files.pythonhosted.org/packages/3b/4a/6ddb1b11d60888be224d721e01bdd2d81faaf1720592858ab8bac3600466/ruff-0.13.1-py3-none-manylinux_2_17_s390x.manylinux2014_s390x.whl", hash = "sha256:f4ea9d1b5ad3e7a83ee8ebb1229c33e5fe771e833d6d3dcfca7b77d95b060d38", size = 13265267, upload-time = "2025-09-18T19:52:17.649Z" },
    { url = "https://files.pythonhosted.org/packages/81/98/3f1d18a8d9ea33ef2ad508f0417fcb182c99b23258ec5e53d15db8289809/ruff-0.13.1-py3-none-manylinux_2_17_x86_64.manylinux2014_x86_64.whl", hash = "sha256:b0f70202996055b555d3d74b626406476cc692f37b13bac8828acff058c9966a", size = 13243120, upload-time = "2025-09-18T19:52:20.332Z" },
    { url = "https://files.pythonhosted.org/packages/8d/86/b6ce62ce9c12765fa6c65078d1938d2490b2b1d9273d0de384952b43c490/ruff-0.13.1-py3-none-manylinux_2_31_riscv64.whl", hash = "sha256:f8cff7a105dad631085d9505b491db33848007d6b487c3c1979dd8d9b2963783", size = 13443084, upload-time = "2025-09-18T19:52:23.032Z" },
    { url = "https://files.pythonhosted.org/packages/a1/6e/af7943466a41338d04503fb5a81b2fd07251bd272f546622e5b1599a7976/ruff-0.13.1-py3-none-musllinux_1_2_aarch64.whl", hash = "sha256:9761e84255443316a258dd7dfbd9bfb59c756e52237ed42494917b2577697c6a", size = 12295105, upload-time = "2025-09-18T19:52:25.263Z" },
    { url = "https://files.pythonhosted.org/packages/3f/97/0249b9a24f0f3ebd12f007e81c87cec6d311de566885e9309fcbac5b24cc/ruff-0.13.1-py3-none-musllinux_1_2_armv7l.whl", hash = "sha256:3d376a88c3102ef228b102211ef4a6d13df330cb0f5ca56fdac04ccec2a99700", size = 12072284, upload-time = "2025-09-18T19:52:27.478Z" },
    { url = "https://files.pythonhosted.org/packages/f6/85/0b64693b2c99d62ae65236ef74508ba39c3febd01466ef7f354885e5050c/ruff-0.13.1-py3-none-musllinux_1_2_i686.whl", hash = "sha256:cbefd60082b517a82c6ec8836989775ac05f8991715d228b3c1d86ccc7df7dae", size = 12970314, upload-time = "2025-09-18T19:52:30.212Z" },
    { url = "https://files.pythonhosted.org/packages/96/fc/342e9f28179915d28b3747b7654f932ca472afbf7090fc0c4011e802f494/ruff-0.13.1-py3-none-musllinux_1_2_x86_64.whl", hash = "sha256:dd16b9a5a499fe73f3c2ef09a7885cb1d97058614d601809d37c422ed1525317", size = 13422360, upload-time = "2025-09-18T19:52:32.676Z" },
    { url = "https://files.pythonhosted.org/packages/37/54/6177a0dc10bce6f43e392a2192e6018755473283d0cf43cc7e6afc182aea/ruff-0.13.1-py3-none-win32.whl", hash = "sha256:55e9efa692d7cb18580279f1fbb525146adc401f40735edf0aaeabd93099f9a0", size = 12178448, upload-time = "2025-09-18T19:52:35.545Z" },
    { url = "https://files.pythonhosted.org/packages/64/51/c6a3a33d9938007b8bdc8ca852ecc8d810a407fb513ab08e34af12dc7c24/ruff-0.13.1-py3-none-win_amd64.whl", hash = "sha256:3a3fb595287ee556de947183489f636b9f76a72f0fa9c028bdcabf5bab2cc5e5", size = 13286458, upload-time = "2025-09-18T19:52:38.198Z" },
    { url = "https://files.pythonhosted.org/packages/fd/04/afc078a12cf68592345b1e2d6ecdff837d286bac023d7a22c54c7a698c5b/ruff-0.13.1-py3-none-win_arm64.whl", hash = "sha256:c0bae9ffd92d54e03c2bf266f466da0a65e145f298ee5b5846ed435f6a00518a", size = 12437893, upload-time = "2025-09-18T19:52:41.283Z" },
]

[[package]]
<<<<<<< HEAD
=======
name = "setuptools"
version = "80.9.0"
source = { registry = "https://pypi.org/simple" }
sdist = { url = "https://files.pythonhosted.org/packages/18/5d/3bf57dcd21979b887f014ea83c24ae194cfcd12b9e0fda66b957c69d1fca/setuptools-80.9.0.tar.gz", hash = "sha256:f36b47402ecde768dbfafc46e8e4207b4360c654f1f3bb84475f0a28628fb19c", size = 1319958, upload-time = "2025-05-27T00:56:51.443Z" }
wheels = [
    { url = "https://files.pythonhosted.org/packages/a3/dc/17031897dae0efacfea57dfd3a82fdd2a2aeb58e0ff71b77b87e44edc772/setuptools-80.9.0-py3-none-any.whl", hash = "sha256:062d34222ad13e0cc312a4c02d73f059e86a4acbfbdea8f8f76b28c99f306922", size = 1201486, upload-time = "2025-05-27T00:56:49.664Z" },
]

[[package]]
>>>>>>> e3917bfb
name = "six"
version = "1.17.0"
source = { registry = "https://pypi.org/simple" }
sdist = { url = "https://files.pythonhosted.org/packages/94/e7/b2c673351809dca68a0e064b6af791aa332cf192da575fd474ed7d6f16a2/six-1.17.0.tar.gz", hash = "sha256:ff70335d468e7eb6ec65b95b99d3a2836546063f63acc5171de367e834932a81", size = 34031, upload-time = "2024-12-04T17:35:28.174Z" }
wheels = [
    { url = "https://files.pythonhosted.org/packages/b7/ce/149a00dd41f10bc29e5921b496af8b574d8413afcd5e30dfa0ed46c2cc5e/six-1.17.0-py2.py3-none-any.whl", hash = "sha256:4721f391ed90541fddacab5acf947aa0d3dc7d27b2e1e8eda2be8970586c3274", size = 11050, upload-time = "2024-12-04T17:35:26.475Z" },
]

[[package]]
name = "sniffio"
version = "1.3.1"
source = { registry = "https://pypi.org/simple" }
sdist = { url = "https://files.pythonhosted.org/packages/a2/87/a6771e1546d97e7e041b6ae58d80074f81b7d5121207425c964ddf5cfdbd/sniffio-1.3.1.tar.gz", hash = "sha256:f4324edc670a0f49750a81b895f35c3adb843cca46f0530f79fc1babb23789dc", size = 20372, upload-time = "2024-02-25T23:20:04.057Z" }
wheels = [
    { url = "https://files.pythonhosted.org/packages/e9/44/75a9c9421471a6c4805dbf2356f7c181a29c1879239abab1ea2cc8f38b40/sniffio-1.3.1-py3-none-any.whl", hash = "sha256:2f6da418d1f1e0fddd844478f41680e794e6051915791a034ff65e5f100525a2", size = 10235, upload-time = "2024-02-25T23:20:01.196Z" },
]

[[package]]
name = "soupsieve"
version = "2.8"
source = { registry = "https://pypi.org/simple" }
sdist = { url = "https://files.pythonhosted.org/packages/6d/e6/21ccce3262dd4889aa3332e5a119a3491a95e8f60939870a3a035aabac0d/soupsieve-2.8.tar.gz", hash = "sha256:e2dd4a40a628cb5f28f6d4b0db8800b8f581b65bb380b97de22ba5ca8d72572f", size = 103472, upload-time = "2025-08-27T15:39:51.78Z" }
wheels = [
    { url = "https://files.pythonhosted.org/packages/14/a0/bb38d3b76b8cae341dad93a2dd83ab7462e6dbcdd84d43f54ee60a8dc167/soupsieve-2.8-py3-none-any.whl", hash = "sha256:0cc76456a30e20f5d7f2e14a98a4ae2ee4e5abdc7c5ea0aafe795f344bc7984c", size = 36679, upload-time = "2025-08-27T15:39:50.179Z" },
]

[[package]]
name = "tenacity"
version = "9.1.2"
source = { registry = "https://pypi.org/simple" }
sdist = { url = "https://files.pythonhosted.org/packages/0a/d4/2b0cd0fe285e14b36db076e78c93766ff1d529d70408bd1d2a5a84f1d929/tenacity-9.1.2.tar.gz", hash = "sha256:1169d376c297e7de388d18b4481760d478b0e99a777cad3a9c86e556f4b697cb", size = 48036, upload-time = "2025-04-02T08:25:09.966Z" }
wheels = [
    { url = "https://files.pythonhosted.org/packages/e5/30/643397144bfbfec6f6ef821f36f33e57d35946c44a2352d3c9f0ae847619/tenacity-9.1.2-py3-none-any.whl", hash = "sha256:f77bf36710d8b73a50b2dd155c97b870017ad21afe6ab300326b0371b3b05138", size = 28248, upload-time = "2025-04-02T08:25:07.678Z" },
]

[[package]]
name = "tqdm"
version = "4.67.1"
source = { registry = "https://pypi.org/simple" }
dependencies = [
    { name = "colorama", marker = "sys_platform == 'win32'" },
]
sdist = { url = "https://files.pythonhosted.org/packages/a8/4b/29b4ef32e036bb34e4ab51796dd745cdba7ed47ad142a9f4a1eb8e0c744d/tqdm-4.67.1.tar.gz", hash = "sha256:f8aef9c52c08c13a65f30ea34f4e5aac3fd1a34959879d7e59e63027286627f2", size = 169737, upload-time = "2024-11-24T20:12:22.481Z" }
wheels = [
    { url = "https://files.pythonhosted.org/packages/d0/30/dc54f88dd4a2b5dc8a0279bdd7270e735851848b762aeb1c1184ed1f6b14/tqdm-4.67.1-py3-none-any.whl", hash = "sha256:26445eca388f82e72884e0d580d5464cd801a3ea01e63e5601bdff9ba6a48de2", size = 78540, upload-time = "2024-11-24T20:12:19.698Z" },
]

[[package]]
name = "types-pyyaml"
version = "6.0.12.20250915"
source = { registry = "https://pypi.org/simple" }
sdist = { url = "https://files.pythonhosted.org/packages/7e/69/3c51b36d04da19b92f9e815be12753125bd8bc247ba0470a982e6979e71c/types_pyyaml-6.0.12.20250915.tar.gz", hash = "sha256:0f8b54a528c303f0e6f7165687dd33fafa81c807fcac23f632b63aa624ced1d3", size = 17522, upload-time = "2025-09-15T03:01:00.728Z" }
wheels = [
    { url = "https://files.pythonhosted.org/packages/bd/e0/1eed384f02555dde685fff1a1ac805c1c7dcb6dd019c916fe659b1c1f9ec/types_pyyaml-6.0.12.20250915-py3-none-any.whl", hash = "sha256:e7d4d9e064e89a3b3cae120b4990cd370874d2bf12fa5f46c97018dd5d3c9ab6", size = 20338, upload-time = "2025-09-15T03:00:59.218Z" },
]

[[package]]
name = "typing-extensions"
version = "4.15.0"
source = { registry = "https://pypi.org/simple" }
sdist = { url = "https://files.pythonhosted.org/packages/72/94/1a15dd82efb362ac84269196e94cf00f187f7ed21c242792a923cdb1c61f/typing_extensions-4.15.0.tar.gz", hash = "sha256:0cea48d173cc12fa28ecabc3b837ea3cf6f38c6d1136f85cbaaf598984861466", size = 109391, upload-time = "2025-08-25T13:49:26.313Z" }
wheels = [
    { url = "https://files.pythonhosted.org/packages/18/67/36e9267722cc04a6b9f15c7f3441c2363321a3ea07da7ae0c0707beb2a9c/typing_extensions-4.15.0-py3-none-any.whl", hash = "sha256:f0fa19c6845758ab08074a0cfa8b7aecb71c999ca73d62883bc25cc018c4e548", size = 44614, upload-time = "2025-08-25T13:49:24.86Z" },
]

[[package]]
name = "typing-inspection"
version = "0.4.1"
source = { registry = "https://pypi.org/simple" }
dependencies = [
    { name = "typing-extensions" },
]
sdist = { url = "https://files.pythonhosted.org/packages/f8/b1/0c11f5058406b3af7609f121aaa6b609744687f1d158b3c3a5bf4cc94238/typing_inspection-0.4.1.tar.gz", hash = "sha256:6ae134cc0203c33377d43188d4064e9b357dba58cff3185f22924610e70a9d28", size = 75726, upload-time = "2025-05-21T18:55:23.885Z" }
wheels = [
    { url = "https://files.pythonhosted.org/packages/17/69/cd203477f944c353c31bade965f880aa1061fd6bf05ded0726ca845b6ff7/typing_inspection-0.4.1-py3-none-any.whl", hash = "sha256:389055682238f53b04f7badcb49b989835495a96700ced5dab2d8feae4b26f51", size = 14552, upload-time = "2025-05-21T18:55:22.152Z" },
]

[[package]]
name = "tzdata"
version = "2025.2"
source = { registry = "https://pypi.org/simple" }
sdist = { url = "https://files.pythonhosted.org/packages/95/32/1a225d6164441be760d75c2c42e2780dc0873fe382da3e98a2e1e48361e5/tzdata-2025.2.tar.gz", hash = "sha256:b60a638fcc0daffadf82fe0f57e53d06bdec2f36c4df66280ae79bce6bd6f2b9", size = 196380, upload-time = "2025-03-23T13:54:43.652Z" }
wheels = [
    { url = "https://files.pythonhosted.org/packages/5c/23/c7abc0ca0a1526a0774eca151daeb8de62ec457e77262b66b359c3c7679e/tzdata-2025.2-py2.py3-none-any.whl", hash = "sha256:1a403fada01ff9221ca8044d701868fa132215d84beb92242d9acd2147f667a8", size = 347839, upload-time = "2025-03-23T13:54:41.845Z" },
]

[[package]]
name = "ujson"
version = "5.11.0"
source = { registry = "https://pypi.org/simple" }
sdist = { url = "https://files.pythonhosted.org/packages/43/d9/3f17e3c5773fb4941c68d9a37a47b1a79c9649d6c56aefbed87cc409d18a/ujson-5.11.0.tar.gz", hash = "sha256:e204ae6f909f099ba6b6b942131cee359ddda2b6e4ea39c12eb8b991fe2010e0", size = 7156583, upload-time = "2025-08-20T11:57:02.452Z" }
wheels = [
    { url = "https://files.pythonhosted.org/packages/b9/ef/a9cb1fce38f699123ff012161599fb9f2ff3f8d482b4b18c43a2dc35073f/ujson-5.11.0-cp312-cp312-macosx_10_13_x86_64.whl", hash = "sha256:7895f0d2d53bd6aea11743bd56e3cb82d729980636cd0ed9b89418bf66591702", size = 55434, upload-time = "2025-08-20T11:55:34.987Z" },
    { url = "https://files.pythonhosted.org/packages/b1/05/dba51a00eb30bd947791b173766cbed3492269c150a7771d2750000c965f/ujson-5.11.0-cp312-cp312-macosx_11_0_arm64.whl", hash = "sha256:12b5e7e22a1fe01058000d1b317d3b65cc3daf61bd2ea7a2b76721fe160fa74d", size = 53190, upload-time = "2025-08-20T11:55:36.384Z" },
    { url = "https://files.pythonhosted.org/packages/03/3c/fd11a224f73fbffa299fb9644e425f38b38b30231f7923a088dd513aabb4/ujson-5.11.0-cp312-cp312-manylinux_2_24_aarch64.manylinux_2_28_aarch64.whl", hash = "sha256:0180a480a7d099082501cad1fe85252e4d4bf926b40960fb3d9e87a3a6fbbc80", size = 57600, upload-time = "2025-08-20T11:55:37.692Z" },
    { url = "https://files.pythonhosted.org/packages/55/b9/405103cae24899df688a3431c776e00528bd4799e7d68820e7ebcf824f92/ujson-5.11.0-cp312-cp312-manylinux_2_24_i686.manylinux_2_28_i686.whl", hash = "sha256:fa79fdb47701942c2132a9dd2297a1a85941d966d8c87bfd9e29b0cf423f26cc", size = 59791, upload-time = "2025-08-20T11:55:38.877Z" },
    { url = "https://files.pythonhosted.org/packages/17/7b/2dcbc2bbfdbf68f2368fb21ab0f6735e872290bb604c75f6e06b81edcb3f/ujson-5.11.0-cp312-cp312-manylinux_2_24_x86_64.manylinux_2_28_x86_64.whl", hash = "sha256:8254e858437c00f17cb72e7a644fc42dad0ebb21ea981b71df6e84b1072aaa7c", size = 57356, upload-time = "2025-08-20T11:55:40.036Z" },
    { url = "https://files.pythonhosted.org/packages/d1/71/fea2ca18986a366c750767b694430d5ded6b20b6985fddca72f74af38a4c/ujson-5.11.0-cp312-cp312-musllinux_1_2_aarch64.whl", hash = "sha256:1aa8a2ab482f09f6c10fba37112af5f957689a79ea598399c85009f2f29898b5", size = 1036313, upload-time = "2025-08-20T11:55:41.408Z" },
    { url = "https://files.pythonhosted.org/packages/a3/bb/d4220bd7532eac6288d8115db51710fa2d7d271250797b0bfba9f1e755af/ujson-5.11.0-cp312-cp312-musllinux_1_2_i686.whl", hash = "sha256:a638425d3c6eed0318df663df44480f4a40dc87cc7c6da44d221418312f6413b", size = 1195782, upload-time = "2025-08-20T11:55:43.357Z" },
    { url = "https://files.pythonhosted.org/packages/80/47/226e540aa38878ce1194454385701d82df538ccb5ff8db2cf1641dde849a/ujson-5.11.0-cp312-cp312-musllinux_1_2_x86_64.whl", hash = "sha256:7e3cff632c1d78023b15f7e3a81c3745cd3f94c044d1e8fa8efbd6b161997bbc", size = 1088817, upload-time = "2025-08-20T11:55:45.262Z" },
    { url = "https://files.pythonhosted.org/packages/7e/81/546042f0b23c9040d61d46ea5ca76f0cc5e0d399180ddfb2ae976ebff5b5/ujson-5.11.0-cp312-cp312-win32.whl", hash = "sha256:be6b0eaf92cae8cdee4d4c9e074bde43ef1c590ed5ba037ea26c9632fb479c88", size = 39757, upload-time = "2025-08-20T11:55:46.522Z" },
    { url = "https://files.pythonhosted.org/packages/44/1b/27c05dc8c9728f44875d74b5bfa948ce91f6c33349232619279f35c6e817/ujson-5.11.0-cp312-cp312-win_amd64.whl", hash = "sha256:b7b136cc6abc7619124fd897ef75f8e63105298b5ca9bdf43ebd0e1fa0ee105f", size = 43859, upload-time = "2025-08-20T11:55:47.987Z" },
    { url = "https://files.pythonhosted.org/packages/22/2d/37b6557c97c3409c202c838aa9c960ca3896843b4295c4b7bb2bbd260664/ujson-5.11.0-cp312-cp312-win_arm64.whl", hash = "sha256:6cd2df62f24c506a0ba322d5e4fe4466d47a9467b57e881ee15a31f7ecf68ff6", size = 38361, upload-time = "2025-08-20T11:55:49.122Z" },
    { url = "https://files.pythonhosted.org/packages/1c/ec/2de9dd371d52c377abc05d2b725645326c4562fc87296a8907c7bcdf2db7/ujson-5.11.0-cp313-cp313-macosx_10_13_x86_64.whl", hash = "sha256:109f59885041b14ee9569bf0bb3f98579c3fa0652317b355669939e5fc5ede53", size = 55435, upload-time = "2025-08-20T11:55:50.243Z" },
    { url = "https://files.pythonhosted.org/packages/5b/a4/f611f816eac3a581d8a4372f6967c3ed41eddbae4008d1d77f223f1a4e0a/ujson-5.11.0-cp313-cp313-macosx_11_0_arm64.whl", hash = "sha256:a31c6b8004438e8c20fc55ac1c0e07dad42941db24176fe9acf2815971f8e752", size = 53193, upload-time = "2025-08-20T11:55:51.373Z" },
    { url = "https://files.pythonhosted.org/packages/e9/c5/c161940967184de96f5cbbbcce45b562a4bf851d60f4c677704b1770136d/ujson-5.11.0-cp313-cp313-manylinux_2_24_aarch64.manylinux_2_28_aarch64.whl", hash = "sha256:78c684fb21255b9b90320ba7e199780f653e03f6c2528663768965f4126a5b50", size = 57603, upload-time = "2025-08-20T11:55:52.583Z" },
    { url = "https://files.pythonhosted.org/packages/2b/d6/c7b2444238f5b2e2d0e3dab300b9ddc3606e4b1f0e4bed5a48157cebc792/ujson-5.11.0-cp313-cp313-manylinux_2_24_i686.manylinux_2_28_i686.whl", hash = "sha256:4c9f5d6a27d035dd90a146f7761c2272cf7103de5127c9ab9c4cd39ea61e878a", size = 59794, upload-time = "2025-08-20T11:55:53.69Z" },
    { url = "https://files.pythonhosted.org/packages/fe/a3/292551f936d3d02d9af148f53e1bc04306b00a7cf1fcbb86fa0d1c887242/ujson-5.11.0-cp313-cp313-manylinux_2_24_x86_64.manylinux_2_28_x86_64.whl", hash = "sha256:837da4d27fed5fdc1b630bd18f519744b23a0b5ada1bbde1a36ba463f2900c03", size = 57363, upload-time = "2025-08-20T11:55:54.843Z" },
    { url = "https://files.pythonhosted.org/packages/90/a6/82cfa70448831b1a9e73f882225980b5c689bf539ec6400b31656a60ea46/ujson-5.11.0-cp313-cp313-musllinux_1_2_aarch64.whl", hash = "sha256:787aff4a84da301b7f3bac09bc696e2e5670df829c6f8ecf39916b4e7e24e701", size = 1036311, upload-time = "2025-08-20T11:55:56.197Z" },
    { url = "https://files.pythonhosted.org/packages/84/5c/96e2266be50f21e9b27acaee8ca8f23ea0b85cb998c33d4f53147687839b/ujson-5.11.0-cp313-cp313-musllinux_1_2_i686.whl", hash = "sha256:6dd703c3e86dc6f7044c5ac0b3ae079ed96bf297974598116aa5fb7f655c3a60", size = 1195783, upload-time = "2025-08-20T11:55:58.081Z" },
    { url = "https://files.pythonhosted.org/packages/8d/20/78abe3d808cf3bb3e76f71fca46cd208317bf461c905d79f0d26b9df20f1/ujson-5.11.0-cp313-cp313-musllinux_1_2_x86_64.whl", hash = "sha256:3772e4fe6b0c1e025ba3c50841a0ca4786825a4894c8411bf8d3afe3a8061328", size = 1088822, upload-time = "2025-08-20T11:55:59.469Z" },
    { url = "https://files.pythonhosted.org/packages/d8/50/8856e24bec5e2fc7f775d867aeb7a3f137359356200ac44658f1f2c834b2/ujson-5.11.0-cp313-cp313-win32.whl", hash = "sha256:8fa2af7c1459204b7a42e98263b069bd535ea0cd978b4d6982f35af5a04a4241", size = 39753, upload-time = "2025-08-20T11:56:01.345Z" },
    { url = "https://files.pythonhosted.org/packages/5b/d8/1baee0f4179a4d0f5ce086832147b6cc9b7731c24ca08e14a3fdb8d39c32/ujson-5.11.0-cp313-cp313-win_amd64.whl", hash = "sha256:34032aeca4510a7c7102bd5933f59a37f63891f30a0706fb46487ab6f0edf8f0", size = 43866, upload-time = "2025-08-20T11:56:02.552Z" },
    { url = "https://files.pythonhosted.org/packages/a9/8c/6d85ef5be82c6d66adced3ec5ef23353ed710a11f70b0b6a836878396334/ujson-5.11.0-cp313-cp313-win_arm64.whl", hash = "sha256:ce076f2df2e1aa62b685086fbad67f2b1d3048369664b4cdccc50707325401f9", size = 38363, upload-time = "2025-08-20T11:56:03.688Z" },
    { url = "https://files.pythonhosted.org/packages/28/08/4518146f4984d112764b1dfa6fb7bad691c44a401adadaa5e23ccd930053/ujson-5.11.0-cp314-cp314-macosx_10_13_x86_64.whl", hash = "sha256:65724738c73645db88f70ba1f2e6fb678f913281804d5da2fd02c8c5839af302", size = 55462, upload-time = "2025-08-20T11:56:04.873Z" },
    { url = "https://files.pythonhosted.org/packages/29/37/2107b9a62168867a692654d8766b81bd2fd1e1ba13e2ec90555861e02b0c/ujson-5.11.0-cp314-cp314-macosx_11_0_arm64.whl", hash = "sha256:29113c003ca33ab71b1b480bde952fbab2a0b6b03a4ee4c3d71687cdcbd1a29d", size = 53246, upload-time = "2025-08-20T11:56:06.054Z" },
    { url = "https://files.pythonhosted.org/packages/9b/f8/25583c70f83788edbe3ca62ce6c1b79eff465d78dec5eb2b2b56b3e98b33/ujson-5.11.0-cp314-cp314-manylinux_2_24_aarch64.manylinux_2_28_aarch64.whl", hash = "sha256:c44c703842024d796b4c78542a6fcd5c3cb948b9fc2a73ee65b9c86a22ee3638", size = 57631, upload-time = "2025-08-20T11:56:07.374Z" },
    { url = "https://files.pythonhosted.org/packages/ed/ca/19b3a632933a09d696f10dc1b0dfa1d692e65ad507d12340116ce4f67967/ujson-5.11.0-cp314-cp314-manylinux_2_24_i686.manylinux_2_28_i686.whl", hash = "sha256:e750c436fb90edf85585f5c62a35b35082502383840962c6983403d1bd96a02c", size = 59877, upload-time = "2025-08-20T11:56:08.534Z" },
    { url = "https://files.pythonhosted.org/packages/55/7a/4572af5324ad4b2bfdd2321e898a527050290147b4ea337a79a0e4e87ec7/ujson-5.11.0-cp314-cp314-manylinux_2_24_x86_64.manylinux_2_28_x86_64.whl", hash = "sha256:f278b31a7c52eb0947b2db55a5133fbc46b6f0ef49972cd1a80843b72e135aba", size = 57363, upload-time = "2025-08-20T11:56:09.758Z" },
    { url = "https://files.pythonhosted.org/packages/7b/71/a2b8c19cf4e1efe53cf439cdf7198ac60ae15471d2f1040b490c1f0f831f/ujson-5.11.0-cp314-cp314-musllinux_1_2_aarch64.whl", hash = "sha256:ab2cb8351d976e788669c8281465d44d4e94413718af497b4e7342d7b2f78018", size = 1036394, upload-time = "2025-08-20T11:56:11.168Z" },
    { url = "https://files.pythonhosted.org/packages/7a/3e/7b98668cba3bb3735929c31b999b374ebc02c19dfa98dfebaeeb5c8597ca/ujson-5.11.0-cp314-cp314-musllinux_1_2_i686.whl", hash = "sha256:090b4d11b380ae25453100b722d0609d5051ffe98f80ec52853ccf8249dfd840", size = 1195837, upload-time = "2025-08-20T11:56:12.6Z" },
    { url = "https://files.pythonhosted.org/packages/a1/ea/8870f208c20b43571a5c409ebb2fe9b9dba5f494e9e60f9314ac01ea8f78/ujson-5.11.0-cp314-cp314-musllinux_1_2_x86_64.whl", hash = "sha256:80017e870d882d5517d28995b62e4e518a894f932f1e242cbc802a2fd64d365c", size = 1088837, upload-time = "2025-08-20T11:56:14.15Z" },
    { url = "https://files.pythonhosted.org/packages/63/b6/c0e6607e37fa47929920a685a968c6b990a802dec65e9c5181e97845985d/ujson-5.11.0-cp314-cp314-win32.whl", hash = "sha256:1d663b96eb34c93392e9caae19c099ec4133ba21654b081956613327f0e973ac", size = 41022, upload-time = "2025-08-20T11:56:15.509Z" },
    { url = "https://files.pythonhosted.org/packages/4e/56/f4fe86b4c9000affd63e9219e59b222dc48b01c534533093e798bf617a7e/ujson-5.11.0-cp314-cp314-win_amd64.whl", hash = "sha256:849e65b696f0d242833f1df4182096cedc50d414215d1371fca85c541fbff629", size = 45111, upload-time = "2025-08-20T11:56:16.597Z" },
    { url = "https://files.pythonhosted.org/packages/0a/f3/669437f0280308db4783b12a6d88c00730b394327d8334cc7a32ef218e64/ujson-5.11.0-cp314-cp314-win_arm64.whl", hash = "sha256:e73df8648c9470af2b6a6bf5250d4744ad2cf3d774dcf8c6e31f018bdd04d764", size = 39682, upload-time = "2025-08-20T11:56:17.763Z" },
    { url = "https://files.pythonhosted.org/packages/6e/cd/e9809b064a89fe5c4184649adeb13c1b98652db3f8518980b04227358574/ujson-5.11.0-cp314-cp314t-macosx_10_13_x86_64.whl", hash = "sha256:de6e88f62796372fba1de973c11138f197d3e0e1d80bcb2b8aae1e826096d433", size = 55759, upload-time = "2025-08-20T11:56:18.882Z" },
    { url = "https://files.pythonhosted.org/packages/1b/be/ae26a6321179ebbb3a2e2685b9007c71bcda41ad7a77bbbe164005e956fc/ujson-5.11.0-cp314-cp314t-macosx_11_0_arm64.whl", hash = "sha256:49e56ef8066f11b80d620985ae36869a3ff7e4b74c3b6129182ec5d1df0255f3", size = 53634, upload-time = "2025-08-20T11:56:20.012Z" },
    { url = "https://files.pythonhosted.org/packages/ae/e9/fb4a220ee6939db099f4cfeeae796ecb91e7584ad4d445d4ca7f994a9135/ujson-5.11.0-cp314-cp314t-manylinux_2_24_aarch64.manylinux_2_28_aarch64.whl", hash = "sha256:1a325fd2c3a056cf6c8e023f74a0c478dd282a93141356ae7f16d5309f5ff823", size = 58547, upload-time = "2025-08-20T11:56:21.175Z" },
    { url = "https://files.pythonhosted.org/packages/bd/f8/fc4b952b8f5fea09ea3397a0bd0ad019e474b204cabcb947cead5d4d1ffc/ujson-5.11.0-cp314-cp314t-manylinux_2_24_i686.manylinux_2_28_i686.whl", hash = "sha256:a0af6574fc1d9d53f4ff371f58c96673e6d988ed2b5bf666a6143c782fa007e9", size = 60489, upload-time = "2025-08-20T11:56:22.342Z" },
    { url = "https://files.pythonhosted.org/packages/2e/e5/af5491dfda4f8b77e24cf3da68ee0d1552f99a13e5c622f4cef1380925c3/ujson-5.11.0-cp314-cp314t-manylinux_2_24_x86_64.manylinux_2_28_x86_64.whl", hash = "sha256:10f29e71ecf4ecd93a6610bd8efa8e7b6467454a363c3d6416db65de883eb076", size = 58035, upload-time = "2025-08-20T11:56:23.92Z" },
    { url = "https://files.pythonhosted.org/packages/c4/09/0945349dd41f25cc8c38d78ace49f14c5052c5bbb7257d2f466fa7bdb533/ujson-5.11.0-cp314-cp314t-musllinux_1_2_aarch64.whl", hash = "sha256:1a0a9b76a89827a592656fe12e000cf4f12da9692f51a841a4a07aa4c7ecc41c", size = 1037212, upload-time = "2025-08-20T11:56:25.274Z" },
    { url = "https://files.pythonhosted.org/packages/49/44/8e04496acb3d5a1cbee3a54828d9652f67a37523efa3d3b18a347339680a/ujson-5.11.0-cp314-cp314t-musllinux_1_2_i686.whl", hash = "sha256:b16930f6a0753cdc7d637b33b4e8f10d5e351e1fb83872ba6375f1e87be39746", size = 1196500, upload-time = "2025-08-20T11:56:27.517Z" },
    { url = "https://files.pythonhosted.org/packages/64/ae/4bc825860d679a0f208a19af2f39206dfd804ace2403330fdc3170334a2f/ujson-5.11.0-cp314-cp314t-musllinux_1_2_x86_64.whl", hash = "sha256:04c41afc195fd477a59db3a84d5b83a871bd648ef371cf8c6f43072d89144eef", size = 1089487, upload-time = "2025-08-20T11:56:29.07Z" },
    { url = "https://files.pythonhosted.org/packages/30/ed/5a057199fb0a5deabe0957073a1c1c1c02a3e99476cd03daee98ea21fa57/ujson-5.11.0-cp314-cp314t-win32.whl", hash = "sha256:aa6d7a5e09217ff93234e050e3e380da62b084e26b9f2e277d2606406a2fc2e5", size = 41859, upload-time = "2025-08-20T11:56:30.495Z" },
    { url = "https://files.pythonhosted.org/packages/aa/03/b19c6176bdf1dc13ed84b886e99677a52764861b6cc023d5e7b6ebda249d/ujson-5.11.0-cp314-cp314t-win_amd64.whl", hash = "sha256:48055e1061c1bb1f79e75b4ac39e821f3f35a9b82de17fce92c3140149009bec", size = 46183, upload-time = "2025-08-20T11:56:31.574Z" },
    { url = "https://files.pythonhosted.org/packages/5d/ca/a0413a3874b2dc1708b8796ca895bf363292f9c70b2e8ca482b7dbc0259d/ujson-5.11.0-cp314-cp314t-win_arm64.whl", hash = "sha256:1194b943e951092db611011cb8dbdb6cf94a3b816ed07906e14d3bc6ce0e90ab", size = 40264, upload-time = "2025-08-20T11:56:32.773Z" },
]

[[package]]
name = "urag-v2"
version = "0.1.0"
source = { editable = "." }
dependencies = [
<<<<<<< HEAD
    { name = "google-generativeai" },
    { name = "pydantic-ai-slim", extra = ["google", "mistral"] },
=======
    { name = "dotenv" },
    { name = "google" },
    { name = "google-generativeai" },
    { name = "pydantic-ai-slim", extra = ["google"] },
    { name = "python-dotenv" },
    { name = "pymilvus" },
    { name = "pytest" },
>>>>>>> e3917bfb
]

[package.optional-dependencies]
dev = [
    { name = "black" },
    { name = "mypy" },
    { name = "pytest" },
    { name = "pytest-cov" },
    { name = "ruff" },
    { name = "types-pyyaml" },
]
llm = [
    { name = "anthropic" },
    { name = "openai" },
]
parse = [
    { name = "beautifulsoup4" },
    { name = "ftfy" },
    { name = "pdfminer-six" },
    { name = "pymupdf" },
    { name = "rapidfuzz" },
]

[package.metadata]
requires-dist = [
    { name = "anthropic", marker = "extra == 'llm'", specifier = ">=0.34.0" },
    { name = "beautifulsoup4", marker = "extra == 'parse'", specifier = ">=4.12.3" },
    { name = "black", marker = "extra == 'dev'", specifier = ">=24.8.0" },
    { name = "dotenv", specifier = ">=0.9.9" },
    { name = "ftfy", marker = "extra == 'parse'", specifier = ">=6.2.0" },
<<<<<<< HEAD
=======
    { name = "google", specifier = ">=3.0.0" },
>>>>>>> e3917bfb
    { name = "google-generativeai", specifier = ">=0.8.5" },
    { name = "mypy", marker = "extra == 'dev'", specifier = ">=1.11.1" },
    { name = "openai", marker = "extra == 'llm'", specifier = ">=1.40.0" },
    { name = "pdfminer-six", marker = "extra == 'parse'", specifier = ">=20221105" },
<<<<<<< HEAD
    { name = "pydantic-ai-slim", extras = ["google", "mistral"] },
=======
    { name = "pydantic-ai-slim", extras = ["google"] },
    { name = "pymilvus", specifier = ">=2.6.2" },
>>>>>>> e3917bfb
    { name = "pymupdf", marker = "extra == 'parse'", specifier = ">=1.24.9" },
    { name = "pytest", specifier = ">=8.4.2" },
    { name = "pytest", marker = "extra == 'dev'", specifier = ">=8.3.2" },
    { name = "pytest-cov", marker = "extra == 'dev'", specifier = ">=5.0.0" },
    { name = "python-dotenv", specifier = ">=1.1.1" },
    { name = "rapidfuzz", marker = "extra == 'parse'", specifier = ">=3.9.6" },
    { name = "ruff", marker = "extra == 'dev'", specifier = ">=0.5.7" },
    { name = "types-pyyaml", marker = "extra == 'dev'", specifier = ">=6.0.12.20240808" },
]
provides-extras = ["parse", "llm", "dev"]

[[package]]
name = "uritemplate"
version = "4.2.0"
source = { registry = "https://pypi.org/simple" }
sdist = { url = "https://files.pythonhosted.org/packages/98/60/f174043244c5306c9988380d2cb10009f91563fc4b31293d27e17201af56/uritemplate-4.2.0.tar.gz", hash = "sha256:480c2ed180878955863323eea31b0ede668795de182617fef9c6ca09e6ec9d0e", size = 33267, upload-time = "2025-06-02T15:12:06.318Z" }
wheels = [
    { url = "https://files.pythonhosted.org/packages/a9/99/3ae339466c9183ea5b8ae87b34c0b897eda475d2aec2307cae60e5cd4f29/uritemplate-4.2.0-py3-none-any.whl", hash = "sha256:962201ba1c4edcab02e60f9a0d3821e82dfc5d2d6662a21abd533879bdb8a686", size = 11488, upload-time = "2025-06-02T15:12:03.405Z" },
]

[[package]]
name = "urllib3"
version = "2.5.0"
source = { registry = "https://pypi.org/simple" }
sdist = { url = "https://files.pythonhosted.org/packages/15/22/9ee70a2574a4f4599c47dd506532914ce044817c7752a79b6a51286319bc/urllib3-2.5.0.tar.gz", hash = "sha256:3fc47733c7e419d4bc3f6b3dc2b4f890bb743906a30d56ba4a5bfa4bbff92760", size = 393185, upload-time = "2025-06-18T14:07:41.644Z" }
wheels = [
    { url = "https://files.pythonhosted.org/packages/a7/c2/fe1e52489ae3122415c51f387e221dd0773709bad6c6cdaa599e8a2c5185/urllib3-2.5.0-py3-none-any.whl", hash = "sha256:e6b01673c0fa6a13e374b50871808eb3bf7046c4b125b216f6bf1cc604cff0dc", size = 129795, upload-time = "2025-06-18T14:07:40.39Z" },
]

[[package]]
name = "wcwidth"
version = "0.2.13"
source = { registry = "https://pypi.org/simple" }
sdist = { url = "https://files.pythonhosted.org/packages/6c/63/53559446a878410fc5a5974feb13d31d78d752eb18aeba59c7fef1af7598/wcwidth-0.2.13.tar.gz", hash = "sha256:72ea0c06399eb286d978fdedb6923a9eb47e1c486ce63e9b4e64fc18303972b5", size = 101301, upload-time = "2024-01-06T02:10:57.829Z" }
wheels = [
    { url = "https://files.pythonhosted.org/packages/fd/84/fd2ba7aafacbad3c4201d395674fc6348826569da3c0937e75505ead3528/wcwidth-0.2.13-py2.py3-none-any.whl", hash = "sha256:3da69048e4540d84af32131829ff948f1e022c1c6bdb8d6102117aac784f6859", size = 34166, upload-time = "2024-01-06T02:10:55.763Z" },
]

[[package]]
name = "websockets"
version = "15.0.1"
source = { registry = "https://pypi.org/simple" }
sdist = { url = "https://files.pythonhosted.org/packages/21/e6/26d09fab466b7ca9c7737474c52be4f76a40301b08362eb2dbc19dcc16c1/websockets-15.0.1.tar.gz", hash = "sha256:82544de02076bafba038ce055ee6412d68da13ab47f0c60cab827346de828dee", size = 177016, upload-time = "2025-03-05T20:03:41.606Z" }
wheels = [
    { url = "https://files.pythonhosted.org/packages/51/6b/4545a0d843594f5d0771e86463606a3988b5a09ca5123136f8a76580dd63/websockets-15.0.1-cp312-cp312-macosx_10_13_universal2.whl", hash = "sha256:3e90baa811a5d73f3ca0bcbf32064d663ed81318ab225ee4f427ad4e26e5aff3", size = 175437, upload-time = "2025-03-05T20:02:16.706Z" },
    { url = "https://files.pythonhosted.org/packages/f4/71/809a0f5f6a06522af902e0f2ea2757f71ead94610010cf570ab5c98e99ed/websockets-15.0.1-cp312-cp312-macosx_10_13_x86_64.whl", hash = "sha256:592f1a9fe869c778694f0aa806ba0374e97648ab57936f092fd9d87f8bc03665", size = 173096, upload-time = "2025-03-05T20:02:18.832Z" },
    { url = "https://files.pythonhosted.org/packages/3d/69/1a681dd6f02180916f116894181eab8b2e25b31e484c5d0eae637ec01f7c/websockets-15.0.1-cp312-cp312-macosx_11_0_arm64.whl", hash = "sha256:0701bc3cfcb9164d04a14b149fd74be7347a530ad3bbf15ab2c678a2cd3dd9a2", size = 173332, upload-time = "2025-03-05T20:02:20.187Z" },
    { url = "https://files.pythonhosted.org/packages/a6/02/0073b3952f5bce97eafbb35757f8d0d54812b6174ed8dd952aa08429bcc3/websockets-15.0.1-cp312-cp312-manylinux_2_17_aarch64.manylinux2014_aarch64.whl", hash = "sha256:e8b56bdcdb4505c8078cb6c7157d9811a85790f2f2b3632c7d1462ab5783d215", size = 183152, upload-time = "2025-03-05T20:02:22.286Z" },
    { url = "https://files.pythonhosted.org/packages/74/45/c205c8480eafd114b428284840da0b1be9ffd0e4f87338dc95dc6ff961a1/websockets-15.0.1-cp312-cp312-manylinux_2_5_i686.manylinux1_i686.manylinux_2_17_i686.manylinux2014_i686.whl", hash = "sha256:0af68c55afbd5f07986df82831c7bff04846928ea8d1fd7f30052638788bc9b5", size = 182096, upload-time = "2025-03-05T20:02:24.368Z" },
    { url = "https://files.pythonhosted.org/packages/14/8f/aa61f528fba38578ec553c145857a181384c72b98156f858ca5c8e82d9d3/websockets-15.0.1-cp312-cp312-manylinux_2_5_x86_64.manylinux1_x86_64.manylinux_2_17_x86_64.manylinux2014_x86_64.whl", hash = "sha256:64dee438fed052b52e4f98f76c5790513235efaa1ef7f3f2192c392cd7c91b65", size = 182523, upload-time = "2025-03-05T20:02:25.669Z" },
    { url = "https://files.pythonhosted.org/packages/ec/6d/0267396610add5bc0d0d3e77f546d4cd287200804fe02323797de77dbce9/websockets-15.0.1-cp312-cp312-musllinux_1_2_aarch64.whl", hash = "sha256:d5f6b181bb38171a8ad1d6aa58a67a6aa9d4b38d0f8c5f496b9e42561dfc62fe", size = 182790, upload-time = "2025-03-05T20:02:26.99Z" },
    { url = "https://files.pythonhosted.org/packages/02/05/c68c5adbf679cf610ae2f74a9b871ae84564462955d991178f95a1ddb7dd/websockets-15.0.1-cp312-cp312-musllinux_1_2_i686.whl", hash = "sha256:5d54b09eba2bada6011aea5375542a157637b91029687eb4fdb2dab11059c1b4", size = 182165, upload-time = "2025-03-05T20:02:30.291Z" },
    { url = "https://files.pythonhosted.org/packages/29/93/bb672df7b2f5faac89761cb5fa34f5cec45a4026c383a4b5761c6cea5c16/websockets-15.0.1-cp312-cp312-musllinux_1_2_x86_64.whl", hash = "sha256:3be571a8b5afed347da347bfcf27ba12b069d9d7f42cb8c7028b5e98bbb12597", size = 182160, upload-time = "2025-03-05T20:02:31.634Z" },
    { url = "https://files.pythonhosted.org/packages/ff/83/de1f7709376dc3ca9b7eeb4b9a07b4526b14876b6d372a4dc62312bebee0/websockets-15.0.1-cp312-cp312-win32.whl", hash = "sha256:c338ffa0520bdb12fbc527265235639fb76e7bc7faafbb93f6ba80d9c06578a9", size = 176395, upload-time = "2025-03-05T20:02:33.017Z" },
    { url = "https://files.pythonhosted.org/packages/7d/71/abf2ebc3bbfa40f391ce1428c7168fb20582d0ff57019b69ea20fa698043/websockets-15.0.1-cp312-cp312-win_amd64.whl", hash = "sha256:fcd5cf9e305d7b8338754470cf69cf81f420459dbae8a3b40cee57417f4614a7", size = 176841, upload-time = "2025-03-05T20:02:34.498Z" },
    { url = "https://files.pythonhosted.org/packages/cb/9f/51f0cf64471a9d2b4d0fc6c534f323b664e7095640c34562f5182e5a7195/websockets-15.0.1-cp313-cp313-macosx_10_13_universal2.whl", hash = "sha256:ee443ef070bb3b6ed74514f5efaa37a252af57c90eb33b956d35c8e9c10a1931", size = 175440, upload-time = "2025-03-05T20:02:36.695Z" },
    { url = "https://files.pythonhosted.org/packages/8a/05/aa116ec9943c718905997412c5989f7ed671bc0188ee2ba89520e8765d7b/websockets-15.0.1-cp313-cp313-macosx_10_13_x86_64.whl", hash = "sha256:5a939de6b7b4e18ca683218320fc67ea886038265fd1ed30173f5ce3f8e85675", size = 173098, upload-time = "2025-03-05T20:02:37.985Z" },
    { url = "https://files.pythonhosted.org/packages/ff/0b/33cef55ff24f2d92924923c99926dcce78e7bd922d649467f0eda8368923/websockets-15.0.1-cp313-cp313-macosx_11_0_arm64.whl", hash = "sha256:746ee8dba912cd6fc889a8147168991d50ed70447bf18bcda7039f7d2e3d9151", size = 173329, upload-time = "2025-03-05T20:02:39.298Z" },
    { url = "https://files.pythonhosted.org/packages/31/1d/063b25dcc01faa8fada1469bdf769de3768b7044eac9d41f734fd7b6ad6d/websockets-15.0.1-cp313-cp313-manylinux_2_17_aarch64.manylinux2014_aarch64.whl", hash = "sha256:595b6c3969023ecf9041b2936ac3827e4623bfa3ccf007575f04c5a6aa318c22", size = 183111, upload-time = "2025-03-05T20:02:40.595Z" },
    { url = "https://files.pythonhosted.org/packages/93/53/9a87ee494a51bf63e4ec9241c1ccc4f7c2f45fff85d5bde2ff74fcb68b9e/websockets-15.0.1-cp313-cp313-manylinux_2_5_i686.manylinux1_i686.manylinux_2_17_i686.manylinux2014_i686.whl", hash = "sha256:3c714d2fc58b5ca3e285461a4cc0c9a66bd0e24c5da9911e30158286c9b5be7f", size = 182054, upload-time = "2025-03-05T20:02:41.926Z" },
    { url = "https://files.pythonhosted.org/packages/ff/b2/83a6ddf56cdcbad4e3d841fcc55d6ba7d19aeb89c50f24dd7e859ec0805f/websockets-15.0.1-cp313-cp313-manylinux_2_5_x86_64.manylinux1_x86_64.manylinux_2_17_x86_64.manylinux2014_x86_64.whl", hash = "sha256:0f3c1e2ab208db911594ae5b4f79addeb3501604a165019dd221c0bdcabe4db8", size = 182496, upload-time = "2025-03-05T20:02:43.304Z" },
    { url = "https://files.pythonhosted.org/packages/98/41/e7038944ed0abf34c45aa4635ba28136f06052e08fc2168520bb8b25149f/websockets-15.0.1-cp313-cp313-musllinux_1_2_aarch64.whl", hash = "sha256:229cf1d3ca6c1804400b0a9790dc66528e08a6a1feec0d5040e8b9eb14422375", size = 182829, upload-time = "2025-03-05T20:02:48.812Z" },
    { url = "https://files.pythonhosted.org/packages/e0/17/de15b6158680c7623c6ef0db361da965ab25d813ae54fcfeae2e5b9ef910/websockets-15.0.1-cp313-cp313-musllinux_1_2_i686.whl", hash = "sha256:756c56e867a90fb00177d530dca4b097dd753cde348448a1012ed6c5131f8b7d", size = 182217, upload-time = "2025-03-05T20:02:50.14Z" },
    { url = "https://files.pythonhosted.org/packages/33/2b/1f168cb6041853eef0362fb9554c3824367c5560cbdaad89ac40f8c2edfc/websockets-15.0.1-cp313-cp313-musllinux_1_2_x86_64.whl", hash = "sha256:558d023b3df0bffe50a04e710bc87742de35060580a293c2a984299ed83bc4e4", size = 182195, upload-time = "2025-03-05T20:02:51.561Z" },
    { url = "https://files.pythonhosted.org/packages/86/eb/20b6cdf273913d0ad05a6a14aed4b9a85591c18a987a3d47f20fa13dcc47/websockets-15.0.1-cp313-cp313-win32.whl", hash = "sha256:ba9e56e8ceeeedb2e080147ba85ffcd5cd0711b89576b83784d8605a7df455fa", size = 176393, upload-time = "2025-03-05T20:02:53.814Z" },
    { url = "https://files.pythonhosted.org/packages/1b/6c/c65773d6cab416a64d191d6ee8a8b1c68a09970ea6909d16965d26bfed1e/websockets-15.0.1-cp313-cp313-win_amd64.whl", hash = "sha256:e09473f095a819042ecb2ab9465aee615bd9c2028e4ef7d933600a8401c79561", size = 176837, upload-time = "2025-03-05T20:02:55.237Z" },
    { url = "https://files.pythonhosted.org/packages/fa/a8/5b41e0da817d64113292ab1f8247140aac61cbf6cfd085d6a0fa77f4984f/websockets-15.0.1-py3-none-any.whl", hash = "sha256:f7a866fbc1e97b5c617ee4116daaa09b722101d4a3c170c787450ba409f9736f", size = 169743, upload-time = "2025-03-05T20:03:39.41Z" },
]

[[package]]
name = "zipp"
version = "3.23.0"
source = { registry = "https://pypi.org/simple" }
sdist = { url = "https://files.pythonhosted.org/packages/e3/02/0f2892c661036d50ede074e376733dca2ae7c6eb617489437771209d4180/zipp-3.23.0.tar.gz", hash = "sha256:a07157588a12518c9d4034df3fbbee09c814741a33ff63c05fa29d26a2404166", size = 25547, upload-time = "2025-06-08T17:06:39.4Z" }
wheels = [
    { url = "https://files.pythonhosted.org/packages/2e/54/647ade08bf0db230bfea292f893923872fd20be6ac6f53b2b936ba839d75/zipp-3.23.0-py3-none-any.whl", hash = "sha256:071652d6115ed432f5ce1d34c336c0adfd6a884660d1e9712a256d3d3bd4b14e", size = 10276, upload-time = "2025-06-08T17:06:38.034Z" },
]<|MERGE_RESOLUTION|>--- conflicted
+++ resolved
@@ -363,14 +363,15 @@
 ]
 
 [[package]]
-<<<<<<< HEAD
 name = "eval-type-backport"
 version = "0.2.2"
 source = { registry = "https://pypi.org/simple" }
 sdist = { url = "https://files.pythonhosted.org/packages/30/ea/8b0ac4469d4c347c6a385ff09dc3c048c2d021696664e26c7ee6791631b5/eval_type_backport-0.2.2.tar.gz", hash = "sha256:f0576b4cf01ebb5bd358d02314d31846af5e07678387486e2c798af0e7d849c1", size = 9079, upload-time = "2024-12-21T20:09:46.005Z" }
 wheels = [
     { url = "https://files.pythonhosted.org/packages/ce/31/55cd413eaccd39125368be33c46de24a1f639f2e12349b0361b4678f3915/eval_type_backport-0.2.2-py3-none-any.whl", hash = "sha256:cb6ad7c393517f476f96d456d0412ea80f0a8cf96f6892834cd9340149111b0a", size = 5830, upload-time = "2024-12-21T20:09:44.175Z" },
-=======
+]
+
+[[package]]
 name = "dotenv"
 version = "0.9.9"
 source = { registry = "https://pypi.org/simple" }
@@ -379,7 +380,6 @@
 ]
 wheels = [
     { url = "https://files.pythonhosted.org/packages/b2/b7/545d2c10c1fc15e48653c91efde329a790f2eecfbbf2bd16003b5db2bab0/dotenv-0.9.9-py2.py3-none-any.whl", hash = "sha256:29cf74a087b31dafdb5a446b6d7e11cbce8ed2741540e2339c69fbef92c94ce9", size = 1892, upload-time = "2025-02-19T22:15:01.647Z" },
->>>>>>> e3917bfb
 ]
 
 [[package]]
@@ -408,8 +408,6 @@
 ]
 
 [[package]]
-<<<<<<< HEAD
-=======
 name = "google"
 version = "3.0.0"
 source = { registry = "https://pypi.org/simple" }
@@ -422,7 +420,6 @@
 ]
 
 [[package]]
->>>>>>> e3917bfb
 name = "google-ai-generativelanguage"
 version = "0.6.15"
 source = { registry = "https://pypi.org/simple" }
@@ -1237,8 +1234,6 @@
 ]
 
 [[package]]
-<<<<<<< HEAD
-=======
 name = "python-dotenv"
 version = "1.1.1"
 source = { registry = "https://pypi.org/simple" }
@@ -1248,7 +1243,6 @@
 ]
 
 [[package]]
->>>>>>> e3917bfb
 name = "pytokens"
 version = "0.1.10"
 source = { registry = "https://pypi.org/simple" }
@@ -1258,7 +1252,6 @@
 ]
 
 [[package]]
-<<<<<<< HEAD
 name = "pyyaml"
 version = "6.0.2"
 source = { registry = "https://pypi.org/simple" }
@@ -1282,14 +1275,14 @@
     { url = "https://files.pythonhosted.org/packages/fe/0f/25911a9f080464c59fab9027482f822b86bf0608957a5fcc6eaac85aa515/PyYAML-6.0.2-cp313-cp313-musllinux_1_1_x86_64.whl", hash = "sha256:68ccc6023a3400877818152ad9a1033e3db8625d899c72eacb5a668902e4d652", size = 751597, upload-time = "2024-08-06T20:32:56.985Z" },
     { url = "https://files.pythonhosted.org/packages/14/0d/e2c3b43bbce3cf6bd97c840b46088a3031085179e596d4929729d8d68270/PyYAML-6.0.2-cp313-cp313-win32.whl", hash = "sha256:bc2fa7c6b47d6bc618dd7fb02ef6fdedb1090ec036abab80d4681424b84c1183", size = 140527, upload-time = "2024-08-06T20:33:03.001Z" },
     { url = "https://files.pythonhosted.org/packages/fa/de/02b54f42487e3d3c6efb3f89428677074ca7bf43aae402517bc7cca949f3/PyYAML-6.0.2-cp313-cp313-win_amd64.whl", hash = "sha256:8388ee1976c416731879ac16da0aff3f63b286ffdd57cdeb95f3f2e085687563", size = 156446, upload-time = "2024-08-06T20:33:04.33Z" },
-=======
+
+[[package]]
 name = "pytz"
 version = "2025.2"
 source = { registry = "https://pypi.org/simple" }
 sdist = { url = "https://files.pythonhosted.org/packages/f8/bf/abbd3cdfb8fbc7fb3d4d38d320f2441b1e7cbe29be4f23797b4a2b5d8aac/pytz-2025.2.tar.gz", hash = "sha256:360b9e3dbb49a209c21ad61809c7fb453643e048b38924c765813546746e81c3", size = 320884, upload-time = "2025-03-25T02:25:00.538Z" }
 wheels = [
     { url = "https://files.pythonhosted.org/packages/81/c4/34e93fe5f5429d7570ec1fa436f1986fb1f00c3e0f43a589fe2bbcd22c3f/pytz-2025.2-py2.py3-none-any.whl", hash = "sha256:5ddf76296dd8c44c26eb8f4b6f35488f3ccbf6fbbd7adee0b7262d43f0ec2f00", size = 509225, upload-time = "2025-03-25T02:24:58.468Z" },
->>>>>>> e3917bfb
 ]
 
 [[package]]
@@ -1409,8 +1402,6 @@
 ]
 
 [[package]]
-<<<<<<< HEAD
-=======
 name = "setuptools"
 version = "80.9.0"
 source = { registry = "https://pypi.org/simple" }
@@ -1420,7 +1411,6 @@
 ]
 
 [[package]]
->>>>>>> e3917bfb
 name = "six"
 version = "1.17.0"
 source = { registry = "https://pypi.org/simple" }
@@ -1564,18 +1554,13 @@
 version = "0.1.0"
 source = { editable = "." }
 dependencies = [
-<<<<<<< HEAD
     { name = "google-generativeai" },
     { name = "pydantic-ai-slim", extra = ["google", "mistral"] },
-=======
     { name = "dotenv" },
     { name = "google" },
-    { name = "google-generativeai" },
-    { name = "pydantic-ai-slim", extra = ["google"] },
     { name = "python-dotenv" },
     { name = "pymilvus" },
     { name = "pytest" },
->>>>>>> e3917bfb
 ]
 
 [package.optional-dependencies]
@@ -1606,20 +1591,13 @@
     { name = "black", marker = "extra == 'dev'", specifier = ">=24.8.0" },
     { name = "dotenv", specifier = ">=0.9.9" },
     { name = "ftfy", marker = "extra == 'parse'", specifier = ">=6.2.0" },
-<<<<<<< HEAD
-=======
     { name = "google", specifier = ">=3.0.0" },
->>>>>>> e3917bfb
     { name = "google-generativeai", specifier = ">=0.8.5" },
     { name = "mypy", marker = "extra == 'dev'", specifier = ">=1.11.1" },
     { name = "openai", marker = "extra == 'llm'", specifier = ">=1.40.0" },
     { name = "pdfminer-six", marker = "extra == 'parse'", specifier = ">=20221105" },
-<<<<<<< HEAD
     { name = "pydantic-ai-slim", extras = ["google", "mistral"] },
-=======
-    { name = "pydantic-ai-slim", extras = ["google"] },
     { name = "pymilvus", specifier = ">=2.6.2" },
->>>>>>> e3917bfb
     { name = "pymupdf", marker = "extra == 'parse'", specifier = ">=1.24.9" },
     { name = "pytest", specifier = ">=8.4.2" },
     { name = "pytest", marker = "extra == 'dev'", specifier = ">=8.3.2" },
