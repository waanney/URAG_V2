<<<<<<< HEAD
First commit.
test branch
=======
>>>>>>> a938f822
<|MERGE_RESOLUTION|>--- conflicted
+++ resolved
@@ -1,5 +1,3 @@
-<<<<<<< HEAD
+
 First commit.
-test branch
-=======
->>>>>>> a938f822
+test branch